--- conflicted
+++ resolved
@@ -246,11 +246,7 @@
     
     // Add a quote cast as an additional embed (hardcoded example for now)
     // Can replace this with an actual quote cast URL when needed
-<<<<<<< HEAD
-    const quoteCastUrl = ""; // Empty for now, add a real URL when needed
-=======
     const quoteCastUrl = "https://farcaster.xyz/qrcoindotfun/0x8e34870b"; // Empty for now, add a real URL when needed
->>>>>>> 1af20171
     if (quoteCastUrl) {
       shareUrl += `&embeds[]=${encodeURIComponent(quoteCastUrl)}`;
     }
