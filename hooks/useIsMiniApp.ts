import { useState, useEffect } from 'react';
import { frameSdk } from '@/lib/frame-sdk-singleton';
import { MiniKit } from '@worldcoin/minikit-js';

/**
 * Hook to detect if the app is running in a mini app context (Farcaster or World)
 * Returns { isMiniApp: boolean, isLoading: boolean, miniAppType: 'farcaster' | 'world' | null }
 */
export function useIsMiniApp() {
  const [isMiniApp, setIsMiniApp] = useState(false);
  const [isLoading, setIsLoading] = useState(true);
  const [miniAppType, setMiniAppType] = useState<'farcaster' | 'world' | null>(null);

  useEffect(() => {
    async function checkMiniApp() {
      try {
<<<<<<< HEAD
        // Check for Farcaster Frame SDK first
        const isFarcasterFrame = await frameSdk.isInMiniApp();
        
        if (isFarcasterFrame) {
          setIsMiniApp(true);
          setMiniAppType('farcaster');
          setIsLoading(false);
          return;
        }
        
        // Check for World Mini App using MiniKit.isInstalled()
        // This will only return true if properly initialized inside World App
        if (MiniKit.isInstalled()) {
          setIsMiniApp(true);
          setMiniAppType('world');
          setIsLoading(false);
          return;
        }
        
        // Not in any mini app
        setIsMiniApp(false);
        setMiniAppType(null);
        setIsLoading(false);
=======
        const result = await frameSdk.isInMiniApp() || (await frameSdk.getContext()).client.clientFid == 309857;
        setIsMiniApp(result);
>>>>>>> bdd0ae62
      } catch (error) {
        // In case of any errors, assume not in mini app
        setIsMiniApp(false);
        setMiniAppType(null);
        setIsLoading(false);
      }
    }

    checkMiniApp();
  }, []);

  return { isMiniApp, isLoading, miniAppType };
}<|MERGE_RESOLUTION|>--- conflicted
+++ resolved
@@ -14,9 +14,8 @@
   useEffect(() => {
     async function checkMiniApp() {
       try {
-<<<<<<< HEAD
-        // Check for Farcaster Frame SDK first
-        const isFarcasterFrame = await frameSdk.isInMiniApp();
+        // Check for Farcaster Frame SDK first (including specific clientFid check)
+        const isFarcasterFrame = await frameSdk.isInMiniApp() || (await frameSdk.getContext()).client.clientFid == 309857;
         
         if (isFarcasterFrame) {
           setIsMiniApp(true);
@@ -38,10 +37,6 @@
         setIsMiniApp(false);
         setMiniAppType(null);
         setIsLoading(false);
-=======
-        const result = await frameSdk.isInMiniApp() || (await frameSdk.getContext()).client.clientFid == 309857;
-        setIsMiniApp(result);
->>>>>>> bdd0ae62
       } catch (error) {
         // In case of any errors, assume not in mini app
         setIsMiniApp(false);
