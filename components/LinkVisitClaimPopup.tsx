import { useState, useEffect, useRef, useCallback } from 'react';
import { Dialog, DialogPortal } from './ui/dialog';
import * as DialogPrimitive from "@radix-ui/react-dialog";
import { Button } from './ui/button';
import { motion } from 'framer-motion';
import { Check, X as XIcon } from 'lucide-react';
import { cn } from "@/lib/utils";
import confetti from 'canvas-confetti';
import { frameSdk } from '@/lib/frame-sdk-singleton';
import { toast } from "sonner";
import { useLinkVisitEligibility } from '@/hooks/useLinkVisitEligibility';
import { useAuctionImage } from '@/hooks/useAuctionImage';
import { useSocialLinks } from '@/hooks/useSocialLinks';
import { CLICK_SOURCES } from '@/lib/click-tracking';
import { usePrivy, useLogin, useConnectWallet } from "@privy-io/react-auth";
import { Turnstile } from '@marsidev/react-turnstile';
import { useXPixel } from "@/hooks/useXPixel";
import { useAnalytics, ANALYTICS_EVENTS } from "@/hooks/useAnalytics";
import { hapticActions } from "@/lib/haptics";
import { useIsMiniApp } from '@/hooks/useIsMiniApp';
import { useWorldcoinAuth } from '@/hooks/useWorldcoinAuth';

interface LinkVisitClaimPopupProps {
  isOpen: boolean;
  onClose: () => void;
  hasClicked: boolean;
  winningUrl: string;
  winningImage: string;
  auctionId: number;
  onClaim: (captchaToken: string) => Promise<{ txHash?: string }>;
  isPrivyModalActive: boolean;
  isTwitterUserNeedsWallet: boolean;
  expectedClaimAmount: number;
  isCheckingAmount: boolean;
}

// Custom dialog overlay with standard z-index
function CustomDialogOverlay({
  className,
  ...props
}: React.ComponentProps<typeof DialogPrimitive.Overlay>) {
  return (
    <DialogPrimitive.Overlay
      data-slot="dialog-overlay"
      className={cn(
        "data-[state=open]:animate-in data-[state=closed]:animate-out data-[state=closed]:fade-out-0 data-[state=open]:fade-in-0 fixed inset-0 z-50 bg-black/80",
        className
      )}
      {...props}
    />
  );
}

// Custom dialog content with standard z-index
function CustomDialogContent({
  className,
  children,
  ...props
}: React.ComponentProps<typeof DialogPrimitive.Content>) {
  return (
    <DialogPortal data-slot="dialog-portal">
      <CustomDialogOverlay />
      <DialogPrimitive.Content
        data-slot="dialog-content"
        className={cn(
          "bg-background data-[state=open]:animate-in data-[state=closed]:animate-out data-[state=closed]:fade-out-0 data-[state=open]:fade-in-0 data-[state=closed]:zoom-out-95 data-[state=open]:zoom-in-95 fixed top-[50%] left-[50%] z-50 grid w-full max-w-[calc(100%-2rem)] translate-x-[-50%] translate-y-[-50%] gap-4 rounded-lg border p-6 shadow-lg duration-200 sm:max-w-lg",
          "sm:max-w-sm bg-card border-border max-h-[85vh] overflow-y-auto",
          className
        )}
        {...props}
      >
        {children}
        <DialogPrimitive.Close className="ring-offset-background focus:ring-ring data-[state=open]:bg-accent data-[state=open]:text-muted-foreground absolute top-4 right-4 rounded-xs opacity-70 transition-opacity hover:opacity-100 focus:ring-2 focus:ring-offset-2 focus:outline-hidden disabled:pointer-events-none [&_svg]:pointer-events-none [&_svg]:shrink-0 [&_svg:not([class*='size-'])]:size-4">
          <XIcon />
          <span className="sr-only">Close</span>
        </DialogPrimitive.Close>
      </DialogPrimitive.Content>
    </DialogPortal>
  );
}

export function LinkVisitClaimPopup({ 
  isOpen, 
  onClose, 
  hasClicked,
  winningUrl,
  winningImage,
  auctionId,
  onClaim,
  isPrivyModalActive,
  isTwitterUserNeedsWallet,
  expectedClaimAmount,
  isCheckingAmount
}: LinkVisitClaimPopupProps) {
  // Context detection
  const [isWebContext, setIsWebContext] = useState(false);
  const [persistentToastId, setPersistentToastId] = useState<string | number | null>(null);
  const { authenticated } = usePrivy();
  const { connectWallet } = useConnectWallet();
  const { miniAppType } = useIsMiniApp();
  const { user: worldUser, authenticateWithWorldcoin, isAuthenticating: isWorldAuthenticating } = useWorldcoinAuth();
  
  // NEW: Track click state in localStorage
  const CLICK_STATE_KEY = 'qrcoin_link_clicked';
  
  const setClickedInStorage = useCallback(() => {
    if (typeof window !== 'undefined') {
      localStorage.setItem(CLICK_STATE_KEY, 'true');
    }
  }, []);
  
  const getClickedFromStorage = useCallback(() => {
    if (typeof window !== 'undefined') {
      return localStorage.getItem(CLICK_STATE_KEY) === 'true';
    }
    return false;
  }, []);
  
  const clearClickedFromStorage = useCallback(() => {
    if (typeof window !== 'undefined') {
      localStorage.removeItem(CLICK_STATE_KEY);
    }
  }, []);
  
  const { login } = useLogin({
    onComplete: () => {
      setIsConnecting(false);
      if (persistentToastId) {
        toast.dismiss(persistentToastId);
        setPersistentToastId(null);
      }
      
      // The LinkVisitProvider will handle wallet connection for Twitter users
      // Don't call connectWallet() here to avoid double wallet modals
    },
    onError: () => {
      setIsConnecting(false);
      if (persistentToastId) {
        toast.dismiss(persistentToastId);
        setPersistentToastId(null);
      }
      // Reset to visit state on error
      setClaimState('visit');
    }
  });
  
  // Detect context on mount
  useEffect(() => {
    async function detectContext() {
      try {
        const isFarcasterFrame = await frameSdk.isInMiniApp();
        const isWorldMiniApp = miniAppType === 'world';
        setIsWebContext(!isFarcasterFrame && !isWorldMiniApp);
      } catch {
        setIsWebContext(true);
      }
    }
    detectContext();
  }, [miniAppType]);

  // Three states for both web and mini-app: visit, connecting, captcha, claim, success, already_claimed
  // Web flow: visit -> captcha -> claim -> success
  // Mini-app flow: visit -> claim -> success  
  const [claimState, setClaimState] = useState<'visit' | 'connecting' | 'captcha' | 'claim' | 'success' | 'already_claimed'>('visit');
  const isFrameRef = useRef(false);
  const isClaimingRef = useRef(false);
  const [isConnecting, setIsConnecting] = useState(false);
  const [isAutoConnectingWallet, setIsAutoConnectingWallet] = useState(false);
  
  // Captcha state
  const [captchaToken, setCaptchaToken] = useState<string | null>(null);
  const [showCaptcha, setShowCaptcha] = useState(false);
  
<<<<<<< HEAD
  // Use the claim hook and eligibility hook
  // World Mini App should be treated as mini-app context (false), not web context
  const effectiveIsWebContext = isWebContext && miniAppType !== 'world';
  const { isClaimLoading } = useLinkVisitClaim(auctionId, effectiveIsWebContext);
  const { hasClaimed, isLoading: isEligibilityLoading, recordClick } = useLinkVisitEligibility(auctionId, effectiveIsWebContext);
=======
  // Use the eligibility hook
  const { hasClaimed, isLoading: isEligibilityLoading } = useLinkVisitEligibility(auctionId, isWebContext);
>>>>>>> f840df24
  
  // Use the auction image hook to check if it's a video with URL fallback
  const { data: auctionImageData } = useAuctionImage(auctionId, winningUrl);
  
  // Check hook state and localStorage for click status
  // Note: hasClicked prop already includes redirect click data from LinkVisitProvider
  const hasClickedAny = hasClicked || getClickedFromStorage();
  
  
  
  // Load social links from database
  const { socialLinks } = useSocialLinks();
  
  // Check if the winning image is a video - use auction data if available, otherwise assume false
  const isVideo = auctionImageData?.isVideo || false;
  
  // Add X Pixel tracking
  const { trackEvent } = useXPixel();
  
  // Add Vercel Analytics tracking
  const { trackEvent: trackAnalytics } = useAnalytics();
  
  // Track popup view when it opens
  useEffect(() => {
    if (isOpen && auctionId) {
      // X Pixel tracking
      trackEvent('ViewContent', {
        content_name: `Link Visit Claim Popup - Auction ${auctionId}`,
        content_category: 'Token Claim Popup',
        auction_id: auctionId
      });
      
      // Vercel Analytics tracking
      trackAnalytics(ANALYTICS_EVENTS.LINK_VISIT_POPUP_OPENED, {
        auction_id: auctionId
      });
    }
  }, [isOpen, auctionId, trackEvent, trackAnalytics]);
  
  // Reset state when dialog opens based on hasClicked and context
  useEffect(() => {
    if (isOpen) {
      
      setClaimState(prevState => {
        // Don't reset if we're already in success state
        if (prevState === 'success') return prevState;
        
        // Don't reset if we're already in already_claimed state
        if (prevState === 'already_claimed') return prevState;
        
        // Don't reset if we're in connecting state (during authentication flow)
        if (prevState === 'connecting') return prevState;
        
        // Don't reset if we're in captcha or claim state and user is authenticated
        if ((prevState === 'captcha' || prevState === 'claim') && authenticated) return prevState;
        
        // Don't reset if we're already in claim state for mini-app users (prevent flip-flopping)
        if (prevState === 'claim' && !effectiveIsWebContext) return prevState;
        
        if (effectiveIsWebContext) {
          // Web flow: visit -> (trigger wallet connection) -> claim -> success (skip captcha for authenticated users)
          if (!authenticated) {
            return 'visit'; // Will trigger wallet connection after visiting
          } else if (hasClickedAny) {
            if (hasClaimed) {
              return 'already_claimed';
            } else {
              // Clear the click state when entering claim state
              clearClickedFromStorage();
              return 'claim'; // Go directly to claim state for authenticated users
            }
          } else {
            return 'visit';
          }
        } else {
          // Mini-app flow: visit -> claim -> success (skip captcha)
          if (hasClickedAny) {
            // Clear the click state when entering claim state only if from localStorage
            if (getClickedFromStorage()) {
              clearClickedFromStorage();
            }
            return 'claim';
          } else {
            return 'visit';
          }
        }
      });
    }
<<<<<<< HEAD
  }, [isOpen, hasClicked, hasClickedAny, effectiveIsWebContext, authenticated, claimState, hasClaimed, clearClickedFromStorage]);
=======
  }, [isOpen, hasClicked, hasClickedAny, isWebContext, authenticated, claimState, hasClaimed, clearClickedFromStorage, getClickedFromStorage]);
>>>>>>> f840df24

  // Handle automatic state transition when authentication changes
  useEffect(() => {
    if (miniAppType === 'world' && worldUser && !isEligibilityLoading) {
      // World user authenticated
      if (claimState === 'connecting' && !isConnecting) {
        if (hasClaimed) {
          setClaimState('already_claimed');
        } else {
          clearClickedFromStorage();
          setClaimState('claim');
        }
      } else if (claimState === 'visit' && hasClickedAny) {
        if (hasClaimed) {
          setClaimState('already_claimed');
        } else {
          clearClickedFromStorage();
          setClaimState('claim');
        }
      }
    } else if (effectiveIsWebContext && authenticated && !isEligibilityLoading) {
      // If user is authenticated and we're in connecting state, move to claim (skip captcha)
      if (claimState === 'connecting' && !isConnecting) {
        
        // Check if user has already claimed - if so, show already_claimed state
        if (hasClaimed) {
          setClaimState('already_claimed');
        } else {
          // Clear the click state when transitioning to claim state
          clearClickedFromStorage();
          setClaimState('claim');
        }
      }
      // If user is authenticated and has clicked (either from hook or localStorage), and we're still in visit state
      else if (claimState === 'visit' && hasClickedAny) {
        if (hasClaimed) {
          setClaimState('already_claimed');
        } else {
          // Clear the click state when transitioning to claim state
          clearClickedFromStorage();
          setClaimState('claim');
        }
      }
    }
  }, [authenticated, worldUser, hasClickedAny, hasClaimed, claimState, effectiveIsWebContext, miniAppType, isConnecting, isEligibilityLoading, clearClickedFromStorage]);

  // Handle mini-app auto-transition when hasClickedAny changes
  useEffect(() => {
    if (!effectiveIsWebContext && hasClickedAny && claimState === 'visit') {
      if (hasClaimed) {
        setClaimState('already_claimed');
      } else {
        // Clear the click state when transitioning to claim state
        clearClickedFromStorage();
        setClaimState('claim');
      }
    }
<<<<<<< HEAD
  }, [hasClickedAny, effectiveIsWebContext, claimState, hasClaimed, clearClickedFromStorage]);
=======
  }, [hasClickedAny, isWebContext, claimState, hasClaimed, clearClickedFromStorage]);
  
  // IMPORTANT: Re-evaluate state when hasClicked prop changes (includes redirect tracking)
  useEffect(() => {
    if (isOpen && hasClicked && claimState === 'visit') {
      if (hasClaimed) {
        setClaimState('already_claimed');
      } else {
        setClaimState('claim');
      }
    }
  }, [isOpen, hasClicked, claimState, hasClaimed]);
>>>>>>> f840df24

  // NEW: Handle real-time claim status changes when popup is already open
  useEffect(() => {
    // If popup is open and we're in claim state, but user has now claimed, show already_claimed
    if (isOpen && claimState === 'claim' && hasClaimed) {
      setClaimState('already_claimed');
    }
  }, [isOpen, claimState, hasClaimed]);

  // NEW: Auto-connect wallet for Twitter users who need it when entering claim state
  useEffect(() => {
    if (isOpen && claimState === 'claim' && isTwitterUserNeedsWallet && authenticated && !isAutoConnectingWallet) {
      // Automatically trigger wallet connection for Twitter users
      setIsAutoConnectingWallet(true);
      connectWallet({
        onSuccess: () => {
          setIsAutoConnectingWallet(false);
          // Keep the popup open - wallet is now connected
          // The component will re-render with isTwitterUserNeedsWallet = false
          toast.success('Wallet connected! You can now claim your $QR');
          
          // Clear the flow state since wallet is now connected
          if (typeof window !== 'undefined') {
            localStorage.removeItem('qrcoin_claim_flow_state');
          }
        },
        onError: () => {
          setIsAutoConnectingWallet(false);
          toast.error('Please connect a wallet to claim your $QR');
          // Go back to visit state if wallet connection fails
          setClaimState('visit');
        }
      });
    }
  }, [isOpen, claimState, isTwitterUserNeedsWallet, authenticated, isAutoConnectingWallet, connectWallet]);

  // Check if we're running in a Farcaster frame context
  useEffect(() => {
    async function checkFrameContext() {
      try {
        isFrameRef.current = await frameSdk.isInMiniApp();
      } catch {
        isFrameRef.current = false;
      }
    }
    checkFrameContext();
  }, []);

  // Reset confetti when dialog closes
  useEffect(() => {
    if (!isOpen) {
      confetti.reset();
      
      // Force focus back to the document body to avoid focus issues
      setTimeout(() => {
        document.body.focus();
      }, 0);
    }
    
    return () => {
      confetti.reset();
    };
  }, [isOpen]);

  // Fire confetti when claim succeeds
  useEffect(() => {
    if (claimState === 'success') {
      const duration = 3 * 1000;
      const animationEnd = Date.now() + duration;
      
      const randomInRange = (min: number, max: number) => {
        return Math.random() * (max - min) + min;
      };

      const interval = setInterval(() => {
        const timeLeft = animationEnd - Date.now();
        if (timeLeft <= 0) {
          return clearInterval(interval);
        }
        
        confetti({
          particleCount: Math.floor(randomInRange(20, 40)),
          spread: randomInRange(50, 100),
          origin: { y: 0.6, x: randomInRange(0.3, 0.7) },
          colors: ['#FFD700', '#FFA500', '#00FF00', '#0000FF', '#FF00FF'],
          disableForReducedMotion: true,
        });
      }, 250);
      
      return () => {
        clearInterval(interval);
        confetti.reset();
      };
    }
  }, [claimState]);

  // Handle claim action
  const handleClaimAction = async () => {
    if (isClaimingRef.current) return;
    
    // Trigger haptic feedback for claim button
    await hapticActions.claimStarted();
    
    // NEW: Prevent claiming if Twitter user needs wallet
    if (isTwitterUserNeedsWallet) {
      await hapticActions.error();
      toast.error('Please connect a wallet first to claim your $QR');
      return;
    }
    
    // NEW: Skip captcha for authenticated users (Twitter/World provides verification)
    // Only require captcha for non-authenticated web users (World is treated as mini-app)
    if (effectiveIsWebContext && !authenticated && !captchaToken) {
      await hapticActions.error();
      toast.error('Please complete the verification first.');
      return;
    }
    
    isClaimingRef.current = true;
    
    try {
      // IMMEDIATE feedback - show success right away
      setClaimState('success');
      
      // Clear the click state since they've successfully claimed
      clearClickedFromStorage();
      
      // Trigger success haptic
      await hapticActions.claimSuccess();
      
      // Track successful token claim with X Pixel
      const isWorldApp = miniAppType === 'world';
      const tokenType = isWorldApp ? 'WLD' : 'QR';
      const tokenAmount = isWorldApp ? '1' : '1,000';
      
      trackEvent('Lead', {
<<<<<<< HEAD
        value: isWorldApp ? 1 : 1000,
        currency: tokenType,
=======
        value: expectedClaimAmount,
        currency: 'QR',
>>>>>>> f840df24
        content_name: `Token Claim - Auction ${auctionId}`,
        content_category: `${tokenType} Token Claim`,
        auction_id: auctionId,
        token_type: tokenType
      });
      
<<<<<<< HEAD
      toast.success(`${tokenAmount} $${tokenType} has been sent to your wallet.`, {
=======
      toast.success(`${expectedClaimAmount.toLocaleString()} $QR has been sent to your wallet.`, {
>>>>>>> f840df24
        style: {
          background: 'var(--primary)',
          color: 'var(--primary-foreground)',
          border: '1px solid var(--border)'
        },
        duration: 5000,
      });
      
      // Track successful claim with Vercel Analytics
      trackAnalytics(ANALYTICS_EVENTS.LINK_VISIT_CLAIM_SUCCESS, {
        auction_id: auctionId,
        context: isWebContext ? 'web' : 'mini_app'
      });
      
      // Fire off the claim in the background - don't wait for it
      onClaim(captchaToken || '').catch((error) => {
        console.error('Claim failed in background:', error);
        // Don't show error toast - user already thinks they succeeded
      });
    } finally {
      setTimeout(() => {
        isClaimingRef.current = false;
      }, 2000);
    }
  };

  // Handle link click
  const onLinkClick = async () => {
    // Trigger haptic feedback for button press
    await hapticActions.buttonPress();
    
    // Track visit winner button click with Vercel Analytics
    trackAnalytics(ANALYTICS_EVENTS.VISIT_WINNER_CLICKED, {
      auction_id: auctionId,
      context: isWebContext ? 'web' : 'mini_app',
      source: 'link_visit_claim_popup'
    });
    
    // Mark as clicked in localStorage immediately
    setClickedInStorage();
    
    try {
      if (isWebContext) {
        // Web context: use redirect route for consistent tracking
        const trackedUrl = `${process.env.NEXT_PUBLIC_HOST_URL}/redirect?source=${encodeURIComponent(CLICK_SOURCES.POPUP_IMAGE)}`;
        
        window.open(trackedUrl, '_blank', 'noopener,noreferrer');
        
        // Move to next state based on authentication status
        if (!authenticated) {
          // NEW: Set flow state when starting Twitter auth flow
          if (typeof window !== 'undefined') {
            localStorage.setItem('qrcoin_claim_flow_state', 'claiming');
          }
          // Trigger wallet connection
          handleConnectWallet();
        } else if (isEligibilityLoading) {
          // Wait for eligibility check to complete
          // Clear the click state when transitioning to claim state
          clearClickedFromStorage();
          setClaimState('claim'); // Go directly to claim state for authenticated users
        } else {
          // Already authenticated and eligibility check complete, check if they've already claimed
          if (hasClaimed) {
            setClaimState('already_claimed');
          } else {
            // Clear the click state when transitioning to claim state
            clearClickedFromStorage();
            setClaimState('claim'); // Go directly to claim state for authenticated users
          }
        }
      } else {
<<<<<<< HEAD
        // Mini-app context: different handling for Farcaster vs World
        const trackedUrl = `${process.env.NEXT_PUBLIC_HOST_URL}/redirect?source=${encodeURIComponent(CLICK_SOURCES.POPUP_IMAGE)}`;
=======
        // Mini-app context: use frameSdk (existing logic)
        let trackedUrl = `${process.env.NEXT_PUBLIC_HOST_URL}/redirect?source=${encodeURIComponent(CLICK_SOURCES.POPUP_IMAGE)}`;
        
        // Add user data to the redirect URL for tracking
        try {
          const context = await frameSdk.getContext();
          if (context?.user) {
            // Get wallet address from frame SDK
            let walletAddress = '';
            try {
              const isWalletConnected = await frameSdk.isWalletConnected();
              if (isWalletConnected) {
                const accounts = await frameSdk.connectWallet();
                if (accounts.length > 0) {
                  walletAddress = accounts[0];
                }
              }
            } catch (e) {
              console.error('Error getting wallet address:', e);
            }
            
            const params = new URLSearchParams({
              source: CLICK_SOURCES.POPUP_IMAGE,
              fid: context.user.fid?.toString() || '',
              username: context.user.username || '',
              address: walletAddress
            });
            trackedUrl = `${process.env.NEXT_PUBLIC_HOST_URL}/redirect?${params.toString()}`;
          }
        } catch (err) {
          console.error('Error getting frame context:', err);
        }
>>>>>>> f840df24
        
        if (miniAppType === 'world') {
          // World Mini App: record click in database then redirect
          recordClick().then(() => {
            window.location.href = trackedUrl;
          }).catch(() => {
            // Redirect anyway even if recording fails
            window.location.href = trackedUrl;
          });
        } else {
          // Farcaster Mini App: use frame SDK
          try {
            await frameSdk.redirectToUrl(trackedUrl);
            setTimeout(() => {
              if (hasClaimed) {
                setClaimState('already_claimed');
              } else {
                // Clear the click state when transitioning to claim state
                clearClickedFromStorage();
                setClaimState('claim');
              }
            }, 1000);
          } catch {
            window.open(trackedUrl, '_blank', 'noopener,noreferrer');
            setTimeout(() => {
              if (hasClaimed) {
                setClaimState('already_claimed');
              } else {
                setClaimState('claim');
              }
            }, 1000);
          }
        }
      }
    } catch {
      toast.error('Failed to open link. Please try again.');
    }
  };

  // Handle connect wallet (web and World app)
  const handleConnectWallet = async () => {
    
    // Set connecting state to show appropriate UI
    setIsConnecting(true);
    setClaimState('connecting');
    
<<<<<<< HEAD
    if (miniAppType === 'world') {
      // World Mini App authentication
      const toastId = toast.info('Authenticating with World App...', {
        duration: Infinity,
      });
      setPersistentToastId(toastId);
      
      try {
        const user = await authenticateWithWorldcoin();
        if (user) {
          setIsConnecting(false);
          if (persistentToastId) {
            toast.dismiss(persistentToastId);
            setPersistentToastId(null);
          }
          // Move to claim state after successful authentication
          clearClickedFromStorage();
          setClaimState('claim');
        } else {
          setIsConnecting(false);
          if (persistentToastId) {
            toast.dismiss(persistentToastId);
            setPersistentToastId(null);
          }
          setClaimState('visit');
          toast.error('Authentication failed. Please try again.');
        }
      } catch (error) {
        console.error('World authentication error:', error);
        setIsConnecting(false);
        if (persistentToastId) {
          toast.dismiss(persistentToastId);
          setPersistentToastId(null);
        }
        setClaimState('visit');
      }
    } else {
      // Show persistent toast with updated message
      const toastId = toast.info('Sign in with X (Twitter) to claim 1,000 $QR!', {
        duration: Infinity, // Persistent until manually dismissed
      });
      setPersistentToastId(toastId);
      
      // Trigger Privy login modal
      login();
    }
=======
    // Show persistent toast with dynamic amount
    const toastId = toast.info(expectedClaimAmount > 0 ? `Sign in with X (Twitter) to claim ${expectedClaimAmount.toLocaleString()} $QR!` : 'Sign in with X (Twitter) to claim $QR!', {
      duration: Infinity, // Persistent until manually dismissed
    });
    setPersistentToastId(toastId);
    
    // Trigger Privy login modal
    login();
>>>>>>> f840df24
  };

  // Handle captcha verification
  const handleCaptchaSuccess = (token: string) => {
    setCaptchaToken(token);
    setShowCaptcha(false);
    // Clear the click state when transitioning to claim state
    clearClickedFromStorage();
    // Auto-advance to claim state
    setClaimState('claim');
  };

  const handleCaptchaError = () => {
    setCaptchaToken(null);
    setShowCaptcha(false);
    toast.error('Captcha verification failed. Please try again.');
  };

  const handleCaptchaExpire = () => {
    setCaptchaToken(null);
    setShowCaptcha(false);
    // Reset to captcha state to try again
    setClaimState('captcha');
  };

  // Show captcha when entering claim state (only for non-authenticated web users, not World)
  useEffect(() => {
    if (claimState === 'claim' && effectiveIsWebContext && !authenticated && !showCaptcha && !captchaToken) {
      setShowCaptcha(true);
    }
  }, [claimState, effectiveIsWebContext, authenticated, showCaptcha, captchaToken]);

  // Handle share
  const handleShare = async () => {
    // Track share button click with Vercel Analytics
    trackAnalytics(ANALYTICS_EVENTS.SHARE_CLICKED, {
      auction_id: auctionId,
      context: isWebContext ? 'web' : 'mini_app',
      source: 'link_visit_claim_success'
    });
    
<<<<<<< HEAD
    const isWorldApp = miniAppType === 'world';
    const tokenInfo = isWorldApp ? '1 $WLD' : '1,000 $QR';
    
    if (isWebContext || isWorldApp) {
      // Web context or World App: Twitter/X share with quote tweet
      const shareText = encodeURIComponent(`just got paid ${tokenInfo} to check out today's winner @qrcoindotfun`);
=======
    if (isWebContext) {
      // Web context: Twitter/X share with quote tweet
      const shareText = encodeURIComponent(`just earned my daily $QR reward for checking out today's winner @qrcoindotfun`);
>>>>>>> f840df24
      
      // Use dynamic quote tweet URL from database
      const tweetToQuote = socialLinks.quoteTweetUrl;
      
      const shareUrl = `https://twitter.com/intent/tweet?text=${shareText}&url=${encodeURIComponent(tweetToQuote || '')}`;
      
      window.open(shareUrl, '_blank', 'noopener,noreferrer');
    } else {
<<<<<<< HEAD
      // Farcaster Mini-app context: Warpcast share (existing logic)
      const shareText = encodeURIComponent(`just got paid 1,000 $QR to check out today's winner @qrcoindotfun`);
=======
      // Mini-app context: Warpcast share (existing logic)
      const shareText = encodeURIComponent(`just earned my daily $QR reward for checking out today's winner @qrcoindotfun`);
>>>>>>> f840df24
      const embedUrl = encodeURIComponent(`https://qrcoin.fun/86`);
      
      let shareUrl = `https://warpcast.com/~/compose?text=${shareText}&embeds[]=${embedUrl}`;
      
      // Use dynamic quote cast URL from database
      const quoteCastUrl = socialLinks.quoteCastUrl;
      if (quoteCastUrl) {
        shareUrl += `&embeds[]=${encodeURIComponent(quoteCastUrl)}`;
      }
      
      if (isFrameRef.current) {
        try {
          await frameSdk.redirectToUrl(shareUrl);
        } catch {
        }
      } else {
        window.open(shareUrl, '_blank', "noopener,noreferrer");
      }
    }
    
    onClose();
  };

  // Handle buy QR
  const handleBuyQR = async () => {
    // Track Buy QR button click with Vercel Analytics
    trackAnalytics(ANALYTICS_EVENTS.BUY_QR_CLICKED, {
      auction_id: auctionId,
      context: isWebContext ? 'web' : 'mini_app',
      source: 'link_visit_claim_popup'
    });
    
    if (isWebContext) {
      // Web context: redirect to Uniswap for QR token
      const uniswapUrl = 'https://app.uniswap.org/swap?outputCurrency=0x2b5050F01d64FBb3e4Ac44dc07f0732BFb5ecadF&chain=base';
      window.open(uniswapUrl, '_blank', 'noopener,noreferrer');
    } else if (miniAppType === 'world') {
      // World Mini App: redirect to Uniswap for QR token (same as web)
      const uniswapUrl = 'https://app.uniswap.org/swap?outputCurrency=0x2b5050F01d64FBb3e4Ac44dc07f0732BFb5ecadF&chain=base';
      window.open(uniswapUrl, '_blank', 'noopener,noreferrer');
    } else {
      // Mini-app context: use Frame SDK swap
      try {
        const result = await frameSdk.swapToken({
          sellToken: 'eip155:8453/erc20:0x833589fCD6eDb6E08f4c7C32D4f71b54bdA02913', // Base USDC
          buyToken: 'eip155:8453/erc20:0x2b5050F01d64FBb3e4Ac44dc07f0732BFb5ecadF', // QR Token
          sellAmount: '69000000', // 69 USDC (6 decimals)
        });
        
        if (result.success) {
          toast.success('Swap completed successfully!');
        } else {
          if (result.reason === 'rejected_by_user') {
            toast.info('Swap cancelled by user');
          } else {
            toast.error('Swap failed');
          }
        }
      } catch (error) {
        console.error('Error opening swap:', error);
        toast.error('Failed to open swap');
      }
    }
    
    onClose();
  };
  
  return (
    <Dialog open={isOpen} onOpenChange={(open) => {
<<<<<<< HEAD
      // Only prevent closing during active wallet connection process
      if (!open && claimState === 'connecting' && isConnecting) {
        return;
      }
      
      // Only prevent closing if Privy modal is actively showing (not just flagged)
      if (!open && isPrivyModalActive && isConnecting) {
        return;
      }
      
      // NEW: Prevent closing if Twitter user is connecting wallet in claim state
      if (!open && claimState === 'claim' && isTwitterUserNeedsWallet && isAutoConnectingWallet) {
        return;
      }
      
      // Prevent closing if World user is authenticating
      if (!open && claimState === 'connecting' && isWorldAuthenticating) {
        return;
      }
      
      // Allow normal closing for all other cases
      if (!open) {
        onClose();
      }
    }} modal={true}>
=======
        // Only prevent closing during active wallet connection process
        if (!open && claimState === 'connecting' && isConnecting) {
          return;
        }
        
        // Only prevent closing if Privy modal is actively showing (not just flagged)
        if (!open && isPrivyModalActive && isConnecting) {
          return;
        }
        
        // NEW: Prevent closing if Twitter user is connecting wallet in claim state
        if (!open && claimState === 'claim' && isTwitterUserNeedsWallet && isAutoConnectingWallet) {
          return;
        }
        
        // Allow normal closing for all other cases
        if (!open) {
          onClose();
        }
      }} modal={true}>
>>>>>>> f840df24
      <CustomDialogContent className="p-0 overflow-hidden">
        <div className="flex flex-col items-center justify-center text-center">
          {claimState === 'success' ? (
            <motion.div
              initial={{ scale: 0.8, opacity: 0 }}
              animate={{ scale: 1, opacity: 1 }}
              transition={{ type: "spring", duration: 0.5 }}
              className="w-28 h-28 rounded-full flex items-center justify-center bg-green-500/20 mt-6"
            >
              <Check className="h-16 w-16 text-green-500" />
            </motion.div>
          ) : claimState === 'already_claimed' ? (
            <motion.div
              initial={{ scale: 0.8, opacity: 0 }}
              animate={{ scale: 1, opacity: 1 }}
              transition={{ type: "spring", duration: 0.5 }}
              className="w-28 h-28 rounded-full flex items-center justify-center bg-green-500/20 mt-6"
            >
              <Check className="h-16 w-16 text-green-500" />
            </motion.div>
          ) : claimState === 'claim' ? (
            <motion.div
              initial={{ scale: 0.8, opacity: 0 }}
              animate={{ scale: 1, opacity: 1 }}
              transition={{ type: "spring", duration: 0.5 }}
              className="w-28 h-28 rounded-full flex items-center justify-center bg-secondary mt-6"
            >
              <img 
                src="/qrLogoWebsite.png" 
                alt="QR Token" 
                className="w-28 h-28"
              />
            </motion.div>
          ) : claimState === 'captcha' ? (
            <motion.div
              initial={{ scale: 0.8, opacity: 0 }}
              animate={{ scale: 1, opacity: 1 }}
              transition={{ type: "spring", duration: 0.5 }}
              className="w-28 h-28 rounded-full flex items-center justify-center bg-secondary mt-6"
            >
              <img 
                src="/qrLogoWebsite.png" 
                alt="QR Token" 
                className="w-28 h-28"
              />
            </motion.div>
          ) : (
            <>
              <motion.div
                initial={{ scale: 0.8, opacity: 0 }}
                animate={{ scale: 1, opacity: 1 }}
                transition={{ type: "spring", duration: 0.5 }}
                className="w-full rounded-t-lg overflow-hidden bg-secondary"
              >
                <button
                  onClick={onLinkClick}
                  className="w-full bg-white aspect-[2/1] overflow-hidden cursor-pointer focus:outline-none"
                  aria-label="Visit today's winning link"
                >
                  {isVideo ? (
                    <video
                      src={winningImage}
                      poster={auctionId === 77 ? "https://i.postimg.cc/85DwR5m5/74winner.jpg" : undefined}
                      controls
                      playsInline
                      className="object-cover w-full h-full"
                    />
                  ) : (
                    <img 
                      src={winningImage || `${String(process.env.NEXT_PUBLIC_HOST_URL)}/opgIMage.png`}
                      alt="Today's winning link" 
                      className="object-cover w-full h-full"
                    />
                  )}
                </button>
              </motion.div>
            </>
          )}

          <div className="p-6 pt-4 space-y-4 w-full">
            {claimState === 'visit' && (
              <motion.h2 
                initial={{ y: 10, opacity: 0 }}
                animate={{ y: 0, opacity: 1 }}
                transition={{ delay: 0.2 }}
                className="text-xl font-bold text-foreground"
              >
<<<<<<< HEAD
                Click to claim {miniAppType === 'world' ? '1 $WLD' : '1,000 $QR'}!
=======
                {isCheckingAmount || expectedClaimAmount === 0 ? 
                  'Click to claim $QR!' : 
                  `Click to claim ${expectedClaimAmount.toLocaleString()} $QR!`
                }
>>>>>>> f840df24
              </motion.h2>
            )}
            
            {claimState === 'claim' && (
              <>
                <motion.h2 
                  initial={{ y: 10, opacity: 0 }}
                  animate={{ y: 0, opacity: 1 }}
                  transition={{ delay: 0.2 }}
                  className="text-xl font-bold text-foreground"
                >
<<<<<<< HEAD
                  Claim {miniAppType === 'world' ? '1 $WLD' : '1,000 $QR'}
=======
                  {isCheckingAmount || expectedClaimAmount === 0 ? 
                    'Claim $QR' : 
                    `Claim ${expectedClaimAmount.toLocaleString()} $QR`
                  }
>>>>>>> f840df24
                </motion.h2>
              </>
            )}
            
            {claimState === 'success' && (
              <motion.h2 
                initial={{ y: 10, opacity: 0 }}
                animate={{ y: 0, opacity: 1 }}
                transition={{ delay: 0.2 }}
                className="text-xl font-bold text-foreground"
              >
                Claim Successful!
              </motion.h2>
            )}
            
            {claimState === 'already_claimed' && (
              <motion.h2 
                initial={{ y: 10, opacity: 0 }}
                animate={{ y: 0, opacity: 1 }}
                transition={{ delay: 0.2 }}
                className="text-xl font-bold text-foreground"
              >
                Already Claimed
              </motion.h2>
            )}

            {claimState === 'visit' && (
              <>
                <motion.div
                  initial={{ y: 10, opacity: 0 }}
                  animate={{ y: 0, opacity: 1 }}
                  transition={{ delay: 0.4 }}
                  className="w-full flex justify-center mt-2"
                >
                  <Button 
                    variant="default" 
                    className="bg-primary hover:bg-primary/90 text-primary-foreground px-6 py-2 rounded-md flex items-center focus:outline-none focus:ring-0 h-9"
                    onClick={onLinkClick}
                  >
                    Today&apos;s Winner
                  </Button>
                </motion.div>
              </>
            )}

            {claimState === 'claim' && (
              <>
                <motion.p
                  initial={{ y: 10, opacity: 0 }}
                  animate={{ y: 0, opacity: 1 }}
                  transition={{ delay: 0.3 }}
                  className="text-muted-foreground mb-5"
                >
                  {isTwitterUserNeedsWallet && isAutoConnectingWallet ? 
                    'Connecting your wallet...' :
                    isTwitterUserNeedsWallet ? 
                    `Connect a wallet to claim your ${miniAppType === 'world' ? '$WLD' : '$QR'}` :
                    'Thanks for checking out today\'s winner!'}
                </motion.p>
                
                <motion.div
                  initial={{ y: 10, opacity: 0 }}
                  animate={{ y: 0, opacity: 1 }}
                  transition={{ delay: 0.4 }}
                  className="w-full flex justify-center mt-2"
                >
                  <Button 
                    variant="default" 
                    className="light:bg-black dark:bg-white text-primary-foreground dark:text-black px-6 py-2 rounded-md focus:outline-none focus:ring-0 h-9"
                    onClick={handleClaimAction}
                    disabled={isTwitterUserNeedsWallet}
                  >
                    {(isTwitterUserNeedsWallet && isAutoConnectingWallet) ? 'Connecting Wallet...' : 
                     isTwitterUserNeedsWallet ? 'Connect Wallet' :
                     'Claim'}
                  </Button>
                </motion.div>
              </>
            )}

            {claimState === 'success' && (
              <>
                <motion.p
                  initial={{ y: 10, opacity: 0 }}
                  animate={{ y: 0, opacity: 1 }}
                  transition={{ delay: 0.3 }}
                  className="text-muted-foreground mb-5"
                >
<<<<<<< HEAD
                  {miniAppType === 'world' ? '1 $WLD' : '1,000 $QR'} sent to your wallet.
=======
                  {expectedClaimAmount.toLocaleString()} $QR sent to your wallet.
>>>>>>> f840df24
                </motion.p>
                
                <motion.div
                  initial={{ y: 10, opacity: 0 }}
                  animate={{ y: 0, opacity: 1 }}
                  transition={{ delay: 0.4 }}
                  className="w-full flex justify-center gap-3 mt-2"
                >
                  <Button 
                    variant="default" 
                    className={`${
                      (isWebContext || miniAppType === 'world')
                        ? "bg-[#1DA1F2] hover:bg-[#0d8bd9]" 
                        : "bg-[#8A63D2] hover:bg-[#7952c4]"
                    } text-white px-6 py-2 rounded-md flex items-center justify-center focus:outline-none focus:ring-0 h-9 w-20`}
                    onClick={handleShare}
                  >
                    Share
                  </Button>
                  
                  <Button 
                    variant="default" 
                    className="bg-black hover:bg-gray-800 text-white dark:bg-white dark:hover:bg-gray-200 dark:text-black px-6 py-2 rounded-md flex items-center justify-center focus:outline-none focus:ring-0 h-9 w-20"
                    onClick={handleBuyQR}
                  >
                    Buy $QR
                  </Button>
                </motion.div>
              </>
            )}
            
            {claimState === 'already_claimed' && (
              <>
                <motion.p
                  initial={{ y: 10, opacity: 0 }}
                  animate={{ y: 0, opacity: 1 }}
                  transition={{ delay: 0.3 }}
                  className="text-muted-foreground mb-5"
                >
                  Come back tomorrow for more {miniAppType === 'world' ? '$WLD' : '$QR'}!
                </motion.p>
                
                <motion.div
                  initial={{ y: 10, opacity: 0 }}
                  animate={{ y: 0, opacity: 1 }}
                  transition={{ delay: 0.4 }}
                  className="w-full flex justify-center mt-2"
                >
                  <Button 
                    variant="default" 
                    className="bg-primary hover:bg-primary/90 text-primary-foreground px-6 py-2 rounded-md focus:outline-none focus:ring-0 h-9"
                    onClick={onClose}
                  >
                    OK
                  </Button>
                </motion.div>
              </>
            )}

            {claimState === 'captcha' && (
              <>
                <motion.h2 
                  initial={{ y: 10, opacity: 0 }}
                  animate={{ y: 0, opacity: 1 }}
                  transition={{ delay: 0.2 }}
                  className="text-xl font-bold text-foreground"
                >
                  Security Check
                </motion.h2>
                
                <motion.p
                  initial={{ y: 10, opacity: 0 }}
                  animate={{ y: 0, opacity: 1 }}
                  transition={{ delay: 0.3 }}
                  className="text-muted-foreground mb-5"
                >
                  Please verify you&apos;re human to continue
                </motion.p>
                
                <motion.div
                  initial={{ y: 10, opacity: 0 }}
                  animate={{ y: 0, opacity: 1 }}
                  transition={{ delay: 0.4 }}
                  className="w-full flex justify-center mt-2"
                >
                  <div className="flex flex-col items-center gap-3">
                    <Turnstile
                      siteKey={process.env.NEXT_PUBLIC_TURNSTILE_SITE_KEY || '0x4AAAAAAAiGgT-bNZFUpUYw'}
                      onSuccess={handleCaptchaSuccess}
                      onError={handleCaptchaError}
                      onExpire={handleCaptchaExpire}
                      options={{
                        theme: 'auto',
                        size: 'normal',
                      }}
                    />
                  </div>
                </motion.div>
              </>
            )}
          </div>
        </div>
      </CustomDialogContent>
    </Dialog>
  );
}<|MERGE_RESOLUTION|>--- conflicted
+++ resolved
@@ -98,7 +98,7 @@
   const { authenticated } = usePrivy();
   const { connectWallet } = useConnectWallet();
   const { miniAppType } = useIsMiniApp();
-  const { user: worldUser, authenticateWithWorldcoin, isAuthenticating: isWorldAuthenticating } = useWorldcoinAuth();
+  const { user: worldUser, authenticateWithWorldcoin } = useWorldcoinAuth();
   
   // NEW: Track click state in localStorage
   const CLICK_STATE_KEY = 'qrcoin_link_clicked';
@@ -171,16 +171,10 @@
   const [captchaToken, setCaptchaToken] = useState<string | null>(null);
   const [showCaptcha, setShowCaptcha] = useState(false);
   
-<<<<<<< HEAD
-  // Use the claim hook and eligibility hook
+  // Use the eligibility hook
   // World Mini App should be treated as mini-app context (false), not web context
   const effectiveIsWebContext = isWebContext && miniAppType !== 'world';
-  const { isClaimLoading } = useLinkVisitClaim(auctionId, effectiveIsWebContext);
   const { hasClaimed, isLoading: isEligibilityLoading, recordClick } = useLinkVisitEligibility(auctionId, effectiveIsWebContext);
-=======
-  // Use the eligibility hook
-  const { hasClaimed, isLoading: isEligibilityLoading } = useLinkVisitEligibility(auctionId, isWebContext);
->>>>>>> f840df24
   
   // Use the auction image hook to check if it's a video with URL fallback
   const { data: auctionImageData } = useAuctionImage(auctionId, winningUrl);
@@ -188,8 +182,6 @@
   // Check hook state and localStorage for click status
   // Note: hasClicked prop already includes redirect click data from LinkVisitProvider
   const hasClickedAny = hasClicked || getClickedFromStorage();
-  
-  
   
   // Load social links from database
   const { socialLinks } = useSocialLinks();
@@ -269,11 +261,7 @@
         }
       });
     }
-<<<<<<< HEAD
-  }, [isOpen, hasClicked, hasClickedAny, effectiveIsWebContext, authenticated, claimState, hasClaimed, clearClickedFromStorage]);
-=======
-  }, [isOpen, hasClicked, hasClickedAny, isWebContext, authenticated, claimState, hasClaimed, clearClickedFromStorage, getClickedFromStorage]);
->>>>>>> f840df24
+  }, [isOpen, hasClicked, hasClickedAny, effectiveIsWebContext, authenticated, claimState, hasClaimed, clearClickedFromStorage, getClickedFromStorage]);
 
   // Handle automatic state transition when authentication changes
   useEffect(() => {
@@ -331,10 +319,7 @@
         setClaimState('claim');
       }
     }
-<<<<<<< HEAD
   }, [hasClickedAny, effectiveIsWebContext, claimState, hasClaimed, clearClickedFromStorage]);
-=======
-  }, [hasClickedAny, isWebContext, claimState, hasClaimed, clearClickedFromStorage]);
   
   // IMPORTANT: Re-evaluate state when hasClicked prop changes (includes redirect tracking)
   useEffect(() => {
@@ -346,7 +331,6 @@
       }
     }
   }, [isOpen, hasClicked, claimState, hasClaimed]);
->>>>>>> f840df24
 
   // NEW: Handle real-time claim status changes when popup is already open
   useEffect(() => {
@@ -480,27 +464,17 @@
       // Track successful token claim with X Pixel
       const isWorldApp = miniAppType === 'world';
       const tokenType = isWorldApp ? 'WLD' : 'QR';
-      const tokenAmount = isWorldApp ? '1' : '1,000';
       
       trackEvent('Lead', {
-<<<<<<< HEAD
-        value: isWorldApp ? 1 : 1000,
-        currency: tokenType,
-=======
-        value: expectedClaimAmount,
-        currency: 'QR',
->>>>>>> f840df24
+        value: isWorldApp ? 1 : expectedClaimAmount,
+        currency: isWorldApp ? 'WLD' : 'QR',
         content_name: `Token Claim - Auction ${auctionId}`,
         content_category: `${tokenType} Token Claim`,
         auction_id: auctionId,
         token_type: tokenType
       });
       
-<<<<<<< HEAD
-      toast.success(`${tokenAmount} $${tokenType} has been sent to your wallet.`, {
-=======
-      toast.success(`${expectedClaimAmount.toLocaleString()} $QR has been sent to your wallet.`, {
->>>>>>> f840df24
+      toast.success(`${isWorldApp ? '1 $WLD' : `${expectedClaimAmount.toLocaleString()} $QR`} has been sent to your wallet.`, {
         style: {
           background: 'var(--primary)',
           color: 'var(--primary-foreground)',
@@ -573,43 +547,40 @@
           }
         }
       } else {
-<<<<<<< HEAD
         // Mini-app context: different handling for Farcaster vs World
-        const trackedUrl = `${process.env.NEXT_PUBLIC_HOST_URL}/redirect?source=${encodeURIComponent(CLICK_SOURCES.POPUP_IMAGE)}`;
-=======
-        // Mini-app context: use frameSdk (existing logic)
         let trackedUrl = `${process.env.NEXT_PUBLIC_HOST_URL}/redirect?source=${encodeURIComponent(CLICK_SOURCES.POPUP_IMAGE)}`;
         
-        // Add user data to the redirect URL for tracking
-        try {
-          const context = await frameSdk.getContext();
-          if (context?.user) {
-            // Get wallet address from frame SDK
-            let walletAddress = '';
-            try {
-              const isWalletConnected = await frameSdk.isWalletConnected();
-              if (isWalletConnected) {
-                const accounts = await frameSdk.connectWallet();
-                if (accounts.length > 0) {
-                  walletAddress = accounts[0];
+        // Add user data to the redirect URL for tracking (for Farcaster)
+        if (miniAppType !== 'world') {
+          try {
+            const context = await frameSdk.getContext();
+            if (context?.user) {
+              // Get wallet address from frame SDK
+              let walletAddress = '';
+              try {
+                const isWalletConnected = await frameSdk.isWalletConnected();
+                if (isWalletConnected) {
+                  const accounts = await frameSdk.connectWallet();
+                  if (accounts.length > 0) {
+                    walletAddress = accounts[0];
+                  }
                 }
+              } catch (e) {
+                console.error('Error getting wallet address:', e);
               }
-            } catch (e) {
-              console.error('Error getting wallet address:', e);
+              
+              const params = new URLSearchParams({
+                source: CLICK_SOURCES.POPUP_IMAGE,
+                fid: context.user.fid?.toString() || '',
+                username: context.user.username || '',
+                address: walletAddress
+              });
+              trackedUrl = `${process.env.NEXT_PUBLIC_HOST_URL}/redirect?${params.toString()}`;
             }
-            
-            const params = new URLSearchParams({
-              source: CLICK_SOURCES.POPUP_IMAGE,
-              fid: context.user.fid?.toString() || '',
-              username: context.user.username || '',
-              address: walletAddress
-            });
-            trackedUrl = `${process.env.NEXT_PUBLIC_HOST_URL}/redirect?${params.toString()}`;
+          } catch (err) {
+            console.error('Error getting frame context:', err);
           }
-        } catch (err) {
-          console.error('Error getting frame context:', err);
-        }
->>>>>>> f840df24
+        }
         
         if (miniAppType === 'world') {
           // World Mini App: record click in database then redirect
@@ -656,7 +627,6 @@
     setIsConnecting(true);
     setClaimState('connecting');
     
-<<<<<<< HEAD
     if (miniAppType === 'world') {
       // World Mini App authentication
       const toastId = toast.info('Authenticating with World App...', {
@@ -694,8 +664,8 @@
         setClaimState('visit');
       }
     } else {
-      // Show persistent toast with updated message
-      const toastId = toast.info('Sign in with X (Twitter) to claim 1,000 $QR!', {
+      // Show persistent toast with dynamic amount
+      const toastId = toast.info(expectedClaimAmount > 0 ? `Sign in with X (Twitter) to claim ${expectedClaimAmount.toLocaleString()} $QR!` : 'Sign in with X (Twitter) to claim $QR!', {
         duration: Infinity, // Persistent until manually dismissed
       });
       setPersistentToastId(toastId);
@@ -703,16 +673,6 @@
       // Trigger Privy login modal
       login();
     }
-=======
-    // Show persistent toast with dynamic amount
-    const toastId = toast.info(expectedClaimAmount > 0 ? `Sign in with X (Twitter) to claim ${expectedClaimAmount.toLocaleString()} $QR!` : 'Sign in with X (Twitter) to claim $QR!', {
-      duration: Infinity, // Persistent until manually dismissed
-    });
-    setPersistentToastId(toastId);
-    
-    // Trigger Privy login modal
-    login();
->>>>>>> f840df24
   };
 
   // Handle captcha verification
@@ -754,18 +714,12 @@
       source: 'link_visit_claim_success'
     });
     
-<<<<<<< HEAD
     const isWorldApp = miniAppType === 'world';
-    const tokenInfo = isWorldApp ? '1 $WLD' : '1,000 $QR';
+    const tokenInfo = isWorldApp ? '1 $WLD' : `${expectedClaimAmount.toLocaleString()} $QR`;
     
     if (isWebContext || isWorldApp) {
       // Web context or World App: Twitter/X share with quote tweet
       const shareText = encodeURIComponent(`just got paid ${tokenInfo} to check out today's winner @qrcoindotfun`);
-=======
-    if (isWebContext) {
-      // Web context: Twitter/X share with quote tweet
-      const shareText = encodeURIComponent(`just earned my daily $QR reward for checking out today's winner @qrcoindotfun`);
->>>>>>> f840df24
       
       // Use dynamic quote tweet URL from database
       const tweetToQuote = socialLinks.quoteTweetUrl;
@@ -774,13 +728,8 @@
       
       window.open(shareUrl, '_blank', 'noopener,noreferrer');
     } else {
-<<<<<<< HEAD
       // Farcaster Mini-app context: Warpcast share (existing logic)
-      const shareText = encodeURIComponent(`just got paid 1,000 $QR to check out today's winner @qrcoindotfun`);
-=======
-      // Mini-app context: Warpcast share (existing logic)
-      const shareText = encodeURIComponent(`just earned my daily $QR reward for checking out today's winner @qrcoindotfun`);
->>>>>>> f840df24
+      const shareText = encodeURIComponent(`just got paid ${expectedClaimAmount.toLocaleString()} $QR to check out today's winner @qrcoindotfun`);
       const embedUrl = encodeURIComponent(`https://qrcoin.fun/86`);
       
       let shareUrl = `https://warpcast.com/~/compose?text=${shareText}&embeds[]=${embedUrl}`;
@@ -850,7 +799,6 @@
   
   return (
     <Dialog open={isOpen} onOpenChange={(open) => {
-<<<<<<< HEAD
       // Only prevent closing during active wallet connection process
       if (!open && claimState === 'connecting' && isConnecting) {
         return;
@@ -866,38 +814,11 @@
         return;
       }
       
-      // Prevent closing if World user is authenticating
-      if (!open && claimState === 'connecting' && isWorldAuthenticating) {
-        return;
-      }
-      
       // Allow normal closing for all other cases
       if (!open) {
         onClose();
       }
     }} modal={true}>
-=======
-        // Only prevent closing during active wallet connection process
-        if (!open && claimState === 'connecting' && isConnecting) {
-          return;
-        }
-        
-        // Only prevent closing if Privy modal is actively showing (not just flagged)
-        if (!open && isPrivyModalActive && isConnecting) {
-          return;
-        }
-        
-        // NEW: Prevent closing if Twitter user is connecting wallet in claim state
-        if (!open && claimState === 'claim' && isTwitterUserNeedsWallet && isAutoConnectingWallet) {
-          return;
-        }
-        
-        // Allow normal closing for all other cases
-        if (!open) {
-          onClose();
-        }
-      }} modal={true}>
->>>>>>> f840df24
       <CustomDialogContent className="p-0 overflow-hidden">
         <div className="flex flex-col items-center justify-center text-center">
           {claimState === 'success' ? (
@@ -985,14 +906,12 @@
                 transition={{ delay: 0.2 }}
                 className="text-xl font-bold text-foreground"
               >
-<<<<<<< HEAD
-                Click to claim {miniAppType === 'world' ? '1 $WLD' : '1,000 $QR'}!
-=======
-                {isCheckingAmount || expectedClaimAmount === 0 ? 
-                  'Click to claim $QR!' : 
-                  `Click to claim ${expectedClaimAmount.toLocaleString()} $QR!`
+                {miniAppType === 'world' ? 
+                  'Click to claim 1 $WLD!' : 
+                  (isCheckingAmount || expectedClaimAmount === 0 ? 
+                    'Click to claim $QR!' : 
+                    `Click to claim ${expectedClaimAmount.toLocaleString()} $QR!`)
                 }
->>>>>>> f840df24
               </motion.h2>
             )}
             
@@ -1004,14 +923,12 @@
                   transition={{ delay: 0.2 }}
                   className="text-xl font-bold text-foreground"
                 >
-<<<<<<< HEAD
-                  Claim {miniAppType === 'world' ? '1 $WLD' : '1,000 $QR'}
-=======
-                  {isCheckingAmount || expectedClaimAmount === 0 ? 
-                    'Claim $QR' : 
-                    `Claim ${expectedClaimAmount.toLocaleString()} $QR`
+                  {miniAppType === 'world' ? 
+                    'Claim 1 $WLD' : 
+                    (isCheckingAmount || expectedClaimAmount === 0 ? 
+                      'Claim $QR' : 
+                      `Claim ${expectedClaimAmount.toLocaleString()} $QR`)
                   }
->>>>>>> f840df24
                 </motion.h2>
               </>
             )}
@@ -1100,11 +1017,7 @@
                   transition={{ delay: 0.3 }}
                   className="text-muted-foreground mb-5"
                 >
-<<<<<<< HEAD
-                  {miniAppType === 'world' ? '1 $WLD' : '1,000 $QR'} sent to your wallet.
-=======
-                  {expectedClaimAmount.toLocaleString()} $QR sent to your wallet.
->>>>>>> f840df24
+                  {miniAppType === 'world' ? '1 $WLD' : `${expectedClaimAmount.toLocaleString()} $QR`} sent to your wallet.
                 </motion.p>
                 
                 <motion.div
