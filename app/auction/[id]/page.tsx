--- conflicted
+++ resolved
@@ -354,13 +354,9 @@
         65: "https://i.postimg.cc/kMyLJhFj/64winner.jpg",
         66: "https://i.postimg.cc/wTDHNwnp/43winner.jpg",
         68: "https://i.postimg.cc/3Jmz8MzD/67winner.jpg",
-<<<<<<< HEAD
-        70: "https://i.postimg.cc/YjKJy1Ry/69winner.png"
-=======
         70: "https://i.postimg.cc/02dgY6j9/69winner.jpg",
         71: "https://i.postimg.cc/0Nh72ypw/70winner.jpg",
         72: "https://i.postimg.cc/KYY81XWF/71winner.jpg"
->>>>>>> 42de1923
     }),
     []
   );
