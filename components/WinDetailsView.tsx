--- conflicted
+++ resolved
@@ -5,11 +5,7 @@
 import { Address } from "viem";
 import { base } from "viem/chains";
 import { getName } from "@coinbase/onchainkit/identity";
-<<<<<<< HEAD
-import { useEffect, useState, useMemo } from "react";
-=======
-import { useEffect, useState, useRef } from "react";
->>>>>>> cf282875
+import { useEffect, useState, useMemo, useRef } from "react";
 import { RandomColorAvatar } from "./RandomAvatar";
 import { SafeExternalLink } from "./SafeExternalLink";
 import { ExternalLink } from "lucide-react";
@@ -20,7 +16,6 @@
 import { getFarcasterUser } from "@/utils/farcaster";
 import { useBaseColors } from "@/hooks/useBaseColors";
 import useEthPrice from "@/hooks/useEthPrice";
-<<<<<<< HEAD
 import { getAuctionVersion } from "@/utils/auctionPriceData";
 import { createClient } from "@supabase/supabase-js";
 import type { Database } from "../types/database";
@@ -30,9 +25,9 @@
   process.env.NEXT_PUBLIC_SUPABASE_URL!,
   process.env.NEXT_PUBLIC_SUPABASE_ANON_KEY!
 );
-=======
+
 import { frameSdk } from "@/lib/frame-sdk";
->>>>>>> cf282875
+
 
 type AuctionType = {
   tokenId: bigint;
@@ -50,19 +45,19 @@
   const [nameInfo, setNameInfo] = useState<{ pfpUrl?: string; displayName: string; farcasterUsername?: string }>({
     displayName: `${winnerdata.winner.slice(0, 4)}...${winnerdata.winner.slice(-4)}`,
   });
-<<<<<<< HEAD
+
   const [winnerDbData, setWinnerDbData] = useState<{ usd_value: number | null, is_v1_auction: boolean | null } | null>(null);
   
   // Determine auction version
   const auctionVersion = useMemo(() => getAuctionVersion(winnerdata.tokenId), [winnerdata.tokenId]);
   
   // Fallback to current prices if database data isn't available
-=======
+
   
   // Initialize isFrame from props or determine via useRef
   const isFrame = useRef(!!winnerdata.isFrame);
 
->>>>>>> cf282875
+
   const { priceUsd: qrPrice } = useTokenPrice();
   const { ethPrice } = useEthPrice();
 
