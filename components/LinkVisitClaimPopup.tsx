import { useState, useEffect, useRef, useCallback } from 'react';
import { Dialog, DialogPortal } from './ui/dialog';
import * as DialogPrimitive from "@radix-ui/react-dialog";
import { Button } from './ui/button';
import { motion } from 'framer-motion';
import { Check, X as XIcon } from 'lucide-react';
import { cn } from "@/lib/utils";
import confetti from 'canvas-confetti';
import { frameSdk } from '@/lib/frame-sdk-singleton';
import { toast } from "sonner";
import { useLinkVisitEligibility } from '@/hooks/useLinkVisitEligibility';
import { useAuctionImage } from '@/hooks/useAuctionImage';
import { useSocialLinks } from '@/hooks/useSocialLinks';
import { CLICK_SOURCES } from '@/lib/click-tracking';
import { usePrivy, useLogin, useConnectWallet } from "@privy-io/react-auth";
import { Turnstile } from '@marsidev/react-turnstile';
import { useXPixel } from "@/hooks/useXPixel";
import { useAnalytics, ANALYTICS_EVENTS } from "@/hooks/useAnalytics";
import { hapticActions } from "@/lib/haptics";
import { useIsMiniApp } from '@/hooks/useIsMiniApp';
import { useWorldcoinAuth } from '@/hooks/useWorldcoinAuth';

interface LinkVisitClaimPopupProps {
  isOpen: boolean;
  onClose: () => void;
  hasClicked: boolean;
  winningUrl: string;
  winningImage: string;
  auctionId: number;
  onClaim: (captchaToken: string) => Promise<{ txHash?: string }>;
  isPrivyModalActive: boolean;
  isTwitterUserNeedsWallet: boolean;
  expectedClaimAmount: number;
  isCheckingAmount: boolean;
}

// Custom dialog overlay with standard z-index
function CustomDialogOverlay({
  className,
  ...props
}: React.ComponentProps<typeof DialogPrimitive.Overlay>) {
  return (
    <DialogPrimitive.Overlay
      data-slot="dialog-overlay"
      className={cn(
        "data-[state=open]:animate-in data-[state=closed]:animate-out data-[state=closed]:fade-out-0 data-[state=open]:fade-in-0 fixed inset-0 z-50 bg-black/80",
        className
      )}
      {...props}
    />
  );
}

// Custom dialog content with standard z-index
function CustomDialogContent({
  className,
  children,
  ...props
}: React.ComponentProps<typeof DialogPrimitive.Content>) {
  return (
    <DialogPortal data-slot="dialog-portal">
      <CustomDialogOverlay />
      <DialogPrimitive.Content
        data-slot="dialog-content"
        className={cn(
          "bg-background data-[state=open]:animate-in data-[state=closed]:animate-out data-[state=closed]:fade-out-0 data-[state=open]:fade-in-0 data-[state=closed]:zoom-out-95 data-[state=open]:zoom-in-95 fixed top-[50%] left-[50%] z-50 grid w-full max-w-[calc(100%-2rem)] translate-x-[-50%] translate-y-[-50%] gap-4 rounded-lg border p-6 shadow-lg duration-200 sm:max-w-lg",
          "sm:max-w-sm bg-card border-border max-h-[85vh] overflow-y-auto",
          className
        )}
        {...props}
      >
        {children}
        <DialogPrimitive.Close className="ring-offset-background focus:ring-ring data-[state=open]:bg-accent data-[state=open]:text-muted-foreground absolute top-4 right-4 rounded-xs opacity-70 transition-opacity hover:opacity-100 focus:ring-2 focus:ring-offset-2 focus:outline-hidden disabled:pointer-events-none [&_svg]:pointer-events-none [&_svg]:shrink-0 [&_svg:not([class*='size-'])]:size-4">
          <XIcon />
          <span className="sr-only">Close</span>
        </DialogPrimitive.Close>
      </DialogPrimitive.Content>
    </DialogPortal>
  );
}

export function LinkVisitClaimPopup({ 
  isOpen, 
  onClose, 
  hasClicked,
  winningUrl,
  winningImage,
  auctionId,
  onClaim,
  isPrivyModalActive,
  isTwitterUserNeedsWallet,
  expectedClaimAmount,
  isCheckingAmount
}: LinkVisitClaimPopupProps) {
  // Context detection
  const [isWebContext, setIsWebContext] = useState(false);
  const [persistentToastId, setPersistentToastId] = useState<string | number | null>(null);
  const { authenticated } = usePrivy();
  const { connectWallet } = useConnectWallet();
  const { miniAppType } = useIsMiniApp();
  const { user: worldUser, authenticateWithWorldcoin } = useWorldcoinAuth();
  
  // NEW: Track click state in localStorage
  const CLICK_STATE_KEY = 'qrcoin_link_clicked';
  
  const setClickedInStorage = useCallback(() => {
    if (typeof window !== 'undefined') {
      localStorage.setItem(CLICK_STATE_KEY, 'true');
    }
  }, []);
  
  const getClickedFromStorage = useCallback(() => {
    if (typeof window !== 'undefined') {
      return localStorage.getItem(CLICK_STATE_KEY) === 'true';
    }
    return false;
  }, []);
  
  const clearClickedFromStorage = useCallback(() => {
    if (typeof window !== 'undefined') {
      localStorage.removeItem(CLICK_STATE_KEY);
    }
  }, []);
  
  const { login } = useLogin({
    onComplete: () => {
      setIsConnecting(false);
      if (persistentToastId) {
        toast.dismiss(persistentToastId);
        setPersistentToastId(null);
      }
      
      // The LinkVisitProvider will handle wallet connection for Twitter users
      // Don't call connectWallet() here to avoid double wallet modals
    },
    onError: () => {
      setIsConnecting(false);
      if (persistentToastId) {
        toast.dismiss(persistentToastId);
        setPersistentToastId(null);
      }
      // Reset to visit state on error
      setClaimState('visit');
    }
  });
  
  // Detect context on mount
  useEffect(() => {
    async function detectContext() {
      try {
<<<<<<< HEAD
        const isFarcasterFrame = await frameSdk.isInMiniApp();
        const isWorldMiniApp = miniAppType === 'world';
        setIsWebContext(!isFarcasterFrame && !isWorldMiniApp);
=======
        const isMiniApp = await frameSdk.isInMiniApp() || (await frameSdk.getContext()).client.clientFid == 309857;
        setIsWebContext(!isMiniApp);
>>>>>>> bdd0ae62
      } catch {
        setIsWebContext(true);
      }
    }
    detectContext();
  }, [miniAppType]);

  // Three states for both web and mini-app: visit, connecting, captcha, claim, success, already_claimed
  // Web flow: visit -> captcha -> claim -> success
  // Mini-app flow: visit -> claim -> success  
  const [claimState, setClaimState] = useState<'visit' | 'connecting' | 'captcha' | 'claim' | 'success' | 'already_claimed'>('visit');
  const isFrameRef = useRef(false);
  const isClaimingRef = useRef(false);
  const [isConnecting, setIsConnecting] = useState(false);
  const [isAutoConnectingWallet, setIsAutoConnectingWallet] = useState(false);
  
  // Captcha state
  const [captchaToken, setCaptchaToken] = useState<string | null>(null);
  const [showCaptcha, setShowCaptcha] = useState(false);
  
  // Use the eligibility hook
  // World Mini App should be treated as mini-app context (false), not web context
  const effectiveIsWebContext = isWebContext && miniAppType !== 'world';
  const { hasClaimed, isLoading: isEligibilityLoading, recordClick } = useLinkVisitEligibility(auctionId, effectiveIsWebContext);
  
  // Use the auction image hook to check if it's a video with URL fallback
  const { data: auctionImageData } = useAuctionImage(auctionId, winningUrl);
  
  // Check hook state and localStorage for click status
  // Note: hasClicked prop already includes redirect click data from LinkVisitProvider
  const hasClickedAny = hasClicked || getClickedFromStorage();
  
  // Load social links from database
  const { socialLinks } = useSocialLinks();
  
  // Check if the winning image is a video - use auction data if available, otherwise assume false
  const isVideo = auctionImageData?.isVideo || false;
  
  // Add X Pixel tracking
  const { trackEvent } = useXPixel();
  
  // Add Vercel Analytics tracking
  const { trackEvent: trackAnalytics } = useAnalytics();
  
  // Track popup view when it opens
  useEffect(() => {
    if (isOpen && auctionId) {
      // X Pixel tracking
      trackEvent('ViewContent', {
        content_name: `Link Visit Claim Popup - Auction ${auctionId}`,
        content_category: 'Token Claim Popup',
        auction_id: auctionId
      });
      
      // Vercel Analytics tracking
      trackAnalytics(ANALYTICS_EVENTS.LINK_VISIT_POPUP_OPENED, {
        auction_id: auctionId
      });
    }
  }, [isOpen, auctionId, trackEvent, trackAnalytics]);
  
  // Reset state when dialog opens based on hasClicked and context
  useEffect(() => {
    if (isOpen) {
      
      setClaimState(prevState => {
        // Don't reset if we're already in success state
        if (prevState === 'success') return prevState;
        
        // Don't reset if we're already in already_claimed state
        if (prevState === 'already_claimed') return prevState;
        
        // Don't reset if we're in connecting state (during authentication flow)
        if (prevState === 'connecting') return prevState;
        
        // Don't reset if we're in captcha or claim state and user is authenticated
        if ((prevState === 'captcha' || prevState === 'claim') && authenticated) return prevState;
        
        // Don't reset if we're already in claim state for mini-app users (prevent flip-flopping)
        if (prevState === 'claim' && !effectiveIsWebContext) return prevState;
        
        if (effectiveIsWebContext) {
          // Web flow: visit -> (trigger wallet connection) -> claim -> success (skip captcha for authenticated users)
          if (!authenticated) {
            return 'visit'; // Will trigger wallet connection after visiting
          } else if (hasClickedAny) {
            if (hasClaimed) {
              return 'already_claimed';
            } else {
              // Clear the click state when entering claim state
              clearClickedFromStorage();
              return 'claim'; // Go directly to claim state for authenticated users
            }
          } else {
            return 'visit';
          }
        } else {
          // Mini-app flow: visit -> claim -> success (skip captcha)
          if (hasClickedAny) {
            // Clear the click state when entering claim state only if from localStorage
            if (getClickedFromStorage()) {
              clearClickedFromStorage();
            }
            return 'claim';
          } else {
            return 'visit';
          }
        }
      });
    }
  }, [isOpen, hasClicked, hasClickedAny, effectiveIsWebContext, authenticated, claimState, hasClaimed, clearClickedFromStorage, getClickedFromStorage]);

  // Handle automatic state transition when authentication changes
  useEffect(() => {
    if (miniAppType === 'world' && worldUser && !isEligibilityLoading) {
      // World user authenticated
      if (claimState === 'connecting' && !isConnecting) {
        if (hasClaimed) {
          setClaimState('already_claimed');
        } else {
          clearClickedFromStorage();
          setClaimState('claim');
        }
      } else if (claimState === 'visit' && hasClickedAny) {
        if (hasClaimed) {
          setClaimState('already_claimed');
        } else {
          clearClickedFromStorage();
          setClaimState('claim');
        }
      }
    } else if (effectiveIsWebContext && authenticated && !isEligibilityLoading) {
      // If user is authenticated and we're in connecting state, move to claim (skip captcha)
      if (claimState === 'connecting' && !isConnecting) {
        
        // Check if user has already claimed - if so, show already_claimed state
        if (hasClaimed) {
          setClaimState('already_claimed');
        } else {
          // Clear the click state when transitioning to claim state
          clearClickedFromStorage();
          setClaimState('claim');
        }
      }
      // If user is authenticated and has clicked (either from hook or localStorage), and we're still in visit state
      else if (claimState === 'visit' && hasClickedAny) {
        if (hasClaimed) {
          setClaimState('already_claimed');
        } else {
          // Clear the click state when transitioning to claim state
          clearClickedFromStorage();
          setClaimState('claim');
        }
      }
    }
  }, [authenticated, worldUser, hasClickedAny, hasClaimed, claimState, effectiveIsWebContext, miniAppType, isConnecting, isEligibilityLoading, clearClickedFromStorage]);

  // Handle mini-app auto-transition when hasClickedAny changes
  useEffect(() => {
    if (!effectiveIsWebContext && hasClickedAny && claimState === 'visit') {
      if (hasClaimed) {
        setClaimState('already_claimed');
      } else {
        // Clear the click state when transitioning to claim state
        clearClickedFromStorage();
        setClaimState('claim');
      }
    }
  }, [hasClickedAny, effectiveIsWebContext, claimState, hasClaimed, clearClickedFromStorage]);
  
  // IMPORTANT: Re-evaluate state when hasClicked prop changes (includes redirect tracking)
  useEffect(() => {
    if (isOpen && hasClicked && claimState === 'visit') {
      if (hasClaimed) {
        setClaimState('already_claimed');
      } else {
        setClaimState('claim');
      }
    }
  }, [isOpen, hasClicked, claimState, hasClaimed]);

  // NEW: Handle real-time claim status changes when popup is already open
  useEffect(() => {
    // If popup is open and we're in claim state, but user has now claimed, show already_claimed
    if (isOpen && claimState === 'claim' && hasClaimed) {
      setClaimState('already_claimed');
    }
  }, [isOpen, claimState, hasClaimed]);

  // NEW: Auto-connect wallet for Twitter users who need it when entering claim state
  useEffect(() => {
    if (isOpen && claimState === 'claim' && isTwitterUserNeedsWallet && authenticated && !isAutoConnectingWallet) {
      // Automatically trigger wallet connection for Twitter users
      setIsAutoConnectingWallet(true);
      connectWallet({
        onSuccess: () => {
          setIsAutoConnectingWallet(false);
          // Keep the popup open - wallet is now connected
          // The component will re-render with isTwitterUserNeedsWallet = false
          toast.success('Wallet connected! You can now claim your $QR');
          
          // Clear the flow state since wallet is now connected
          if (typeof window !== 'undefined') {
            localStorage.removeItem('qrcoin_claim_flow_state');
          }
        },
        onError: () => {
          setIsAutoConnectingWallet(false);
          toast.error('Please connect a wallet to claim your $QR');
          // Go back to visit state if wallet connection fails
          setClaimState('visit');
        }
      });
    }
  }, [isOpen, claimState, isTwitterUserNeedsWallet, authenticated, isAutoConnectingWallet, connectWallet]);

  // Check if we're running in a Farcaster frame context
  useEffect(() => {
    async function checkFrameContext() {
      try {
        isFrameRef.current = await frameSdk.isInMiniApp() || (await frameSdk.getContext()).client.clientFid == 309857;
      } catch {
        isFrameRef.current = false;
      }
    }
    checkFrameContext();
  }, []);

  // Reset confetti when dialog closes
  useEffect(() => {
    if (!isOpen) {
      confetti.reset();
      
      // Force focus back to the document body to avoid focus issues
      setTimeout(() => {
        document.body.focus();
      }, 0);
    }
    
    return () => {
      confetti.reset();
    };
  }, [isOpen]);

  // Fire confetti when claim succeeds
  useEffect(() => {
    if (claimState === 'success') {
      const duration = 3 * 1000;
      const animationEnd = Date.now() + duration;
      
      const randomInRange = (min: number, max: number) => {
        return Math.random() * (max - min) + min;
      };

      const interval = setInterval(() => {
        const timeLeft = animationEnd - Date.now();
        if (timeLeft <= 0) {
          return clearInterval(interval);
        }
        
        confetti({
          particleCount: Math.floor(randomInRange(20, 40)),
          spread: randomInRange(50, 100),
          origin: { y: 0.6, x: randomInRange(0.3, 0.7) },
          colors: ['#FFD700', '#FFA500', '#00FF00', '#0000FF', '#FF00FF'],
          disableForReducedMotion: true,
        });
      }, 250);
      
      return () => {
        clearInterval(interval);
        confetti.reset();
      };
    }
  }, [claimState]);

  // Handle claim action
  const handleClaimAction = async () => {
    if (isClaimingRef.current) return;
    
    // Trigger haptic feedback for claim button
    await hapticActions.claimStarted();
    
    // NEW: Prevent claiming if Twitter user needs wallet
    if (isTwitterUserNeedsWallet) {
      await hapticActions.error();
      toast.error('Please connect a wallet first to claim your $QR');
      return;
    }
    
    // NEW: Skip captcha for authenticated users (Twitter/World provides verification)
    // Only require captcha for non-authenticated web users (World is treated as mini-app)
    if (effectiveIsWebContext && !authenticated && !captchaToken) {
      await hapticActions.error();
      toast.error('Please complete the verification first.');
      return;
    }
    
    isClaimingRef.current = true;
    
    try {
      // IMMEDIATE feedback - show success right away
      setClaimState('success');
      
      // Clear the click state since they've successfully claimed
      clearClickedFromStorage();
      
      // Trigger success haptic
      await hapticActions.claimSuccess();
      
      // Track successful token claim with X Pixel
      const isWorldApp = miniAppType === 'world';
      const tokenType = isWorldApp ? 'WLD' : 'QR';
      
      trackEvent('Lead', {
        value: isWorldApp ? 0.1 : expectedClaimAmount,
        currency: isWorldApp ? 'WLD' : 'QR',
        content_name: `Token Claim - Auction ${auctionId}`,
        content_category: `${tokenType} Token Claim`,
        auction_id: auctionId,
        token_type: tokenType
      });
      
      toast.success(`${isWorldApp ? '0.1 $WLD' : `${expectedClaimAmount.toLocaleString()} $QR`} has been sent to your wallet.`, {
        style: {
          background: 'var(--primary)',
          color: 'var(--primary-foreground)',
          border: '1px solid var(--border)'
        },
        duration: 5000,
      });
      
      // Track successful claim with Vercel Analytics
      trackAnalytics(ANALYTICS_EVENTS.LINK_VISIT_CLAIM_SUCCESS, {
        auction_id: auctionId,
        context: isWebContext ? 'web' : 'mini_app'
      });
      
      // Fire off the claim in the background - don't wait for it
      onClaim(captchaToken || '').catch((error) => {
        console.error('Claim failed in background:', error);
        // Don't show error toast - user already thinks they succeeded
      });
    } finally {
      setTimeout(() => {
        isClaimingRef.current = false;
      }, 2000);
    }
  };

  // Handle link click
  const onLinkClick = async () => {
    // Trigger haptic feedback for button press
    await hapticActions.buttonPress();
    
    // Track visit winner button click with Vercel Analytics
    trackAnalytics(ANALYTICS_EVENTS.VISIT_WINNER_CLICKED, {
      auction_id: auctionId,
      context: isWebContext ? 'web' : 'mini_app',
      source: 'link_visit_claim_popup'
    });
    
    // Mark as clicked in localStorage immediately
    setClickedInStorage();
    
    try {
      if (isWebContext) {
        // Web context: use redirect route for consistent tracking
        const trackedUrl = `${process.env.NEXT_PUBLIC_HOST_URL}/redirect?source=${encodeURIComponent(CLICK_SOURCES.POPUP_IMAGE)}`;
        
        window.open(trackedUrl, '_blank', 'noopener,noreferrer');
        
        // Move to next state based on authentication status
        if (!authenticated) {
          // NEW: Set flow state when starting Twitter auth flow
          if (typeof window !== 'undefined') {
            localStorage.setItem('qrcoin_claim_flow_state', 'claiming');
          }
          // Trigger wallet connection
          handleConnectWallet();
        } else if (isEligibilityLoading) {
          // Wait for eligibility check to complete
          // Clear the click state when transitioning to claim state
          clearClickedFromStorage();
          setClaimState('claim'); // Go directly to claim state for authenticated users
        } else {
          // Already authenticated and eligibility check complete, check if they've already claimed
          if (hasClaimed) {
            setClaimState('already_claimed');
          } else {
            // Clear the click state when transitioning to claim state
            clearClickedFromStorage();
            setClaimState('claim'); // Go directly to claim state for authenticated users
          }
        }
      } else {
        // Mini-app context: different handling for Farcaster vs World
        let trackedUrl = `${process.env.NEXT_PUBLIC_HOST_URL}/redirect?source=${encodeURIComponent(CLICK_SOURCES.POPUP_IMAGE)}`;
        
        // Add user data to the redirect URL for tracking (for Farcaster)
        if (miniAppType !== 'world') {
          try {
            const context = await frameSdk.getContext();
            if (context?.user) {
              // Get wallet address from frame SDK
              let walletAddress = '';
              try {
                const isWalletConnected = await frameSdk.isWalletConnected();
                if (isWalletConnected) {
                  const accounts = await frameSdk.connectWallet();
                  if (accounts.length > 0) {
                    walletAddress = accounts[0];
                  }
                }
              } catch (e) {
                console.error('Error getting wallet address:', e);
              }
              
              const params = new URLSearchParams({
                source: CLICK_SOURCES.POPUP_IMAGE,
                fid: context.user.fid?.toString() || '',
                username: context.user.username || '',
                address: walletAddress
              });
              trackedUrl = `${process.env.NEXT_PUBLIC_HOST_URL}/redirect?${params.toString()}`;
            }
          } catch (err) {
            console.error('Error getting frame context:', err);
          }
        }
        
        if (miniAppType === 'world') {
          // World Mini App: record click in database then redirect
          recordClick().then(() => {
            window.location.href = trackedUrl;
          }).catch(() => {
            // Redirect anyway even if recording fails
            window.location.href = trackedUrl;
          });
        } else {
          // Farcaster Mini App: use frame SDK
          try {
            await frameSdk.redirectToUrl(trackedUrl);
            setTimeout(() => {
              if (hasClaimed) {
                setClaimState('already_claimed');
              } else {
                // Clear the click state when transitioning to claim state
                clearClickedFromStorage();
                setClaimState('claim');
              }
            }, 1000);
          } catch {
            window.open(trackedUrl, '_blank', 'noopener,noreferrer');
            setTimeout(() => {
              if (hasClaimed) {
                setClaimState('already_claimed');
              } else {
                setClaimState('claim');
              }
            }, 1000);
          }
        }
      }
    } catch {
      toast.error('Failed to open link. Please try again.');
    }
  };

  // Handle connect wallet (web and World app)
  const handleConnectWallet = async () => {
    
    // Set connecting state to show appropriate UI
    setIsConnecting(true);
    setClaimState('connecting');
    
    if (miniAppType === 'world') {
      // World Mini App authentication
      const toastId = toast.info('Authenticating with World App...', {
        duration: Infinity,
      });
      setPersistentToastId(toastId);
      
      try {
        const user = await authenticateWithWorldcoin();
        if (user) {
          setIsConnecting(false);
          if (persistentToastId) {
            toast.dismiss(persistentToastId);
            setPersistentToastId(null);
          }
          // Move to claim state after successful authentication
          clearClickedFromStorage();
          setClaimState('claim');
        } else {
          setIsConnecting(false);
          if (persistentToastId) {
            toast.dismiss(persistentToastId);
            setPersistentToastId(null);
          }
          setClaimState('visit');
          toast.error('Authentication failed. Please try again.');
        }
      } catch (error) {
        console.error('World authentication error:', error);
        setIsConnecting(false);
        if (persistentToastId) {
          toast.dismiss(persistentToastId);
          setPersistentToastId(null);
        }
        setClaimState('visit');
      }
    } else {
      // Show persistent toast with dynamic amount
      const toastId = toast.info(expectedClaimAmount > 0 ? `Sign in with X (Twitter) to claim ${expectedClaimAmount.toLocaleString()} $QR!` : 'Sign in with X (Twitter) to claim $QR!', {
        duration: Infinity, // Persistent until manually dismissed
      });
      setPersistentToastId(toastId);
      
      // Trigger Privy login modal
      login();
    }
  };

  // Handle captcha verification
  const handleCaptchaSuccess = (token: string) => {
    setCaptchaToken(token);
    setShowCaptcha(false);
    // Clear the click state when transitioning to claim state
    clearClickedFromStorage();
    // Auto-advance to claim state
    setClaimState('claim');
  };

  const handleCaptchaError = () => {
    setCaptchaToken(null);
    setShowCaptcha(false);
    toast.error('Captcha verification failed. Please try again.');
  };

  const handleCaptchaExpire = () => {
    setCaptchaToken(null);
    setShowCaptcha(false);
    // Reset to captcha state to try again
    setClaimState('captcha');
  };

  // Show captcha when entering claim state (only for non-authenticated web users, not World)
  useEffect(() => {
    if (claimState === 'claim' && effectiveIsWebContext && !authenticated && !showCaptcha && !captchaToken) {
      setShowCaptcha(true);
    }
  }, [claimState, effectiveIsWebContext, authenticated, showCaptcha, captchaToken]);

  // Handle share
  const handleShare = async () => {
    // Track share button click with Vercel Analytics
    trackAnalytics(ANALYTICS_EVENTS.SHARE_CLICKED, {
      auction_id: auctionId,
      context: isWebContext ? 'web' : 'mini_app',
      source: 'link_visit_claim_success'
    });
    
    const isWorldApp = miniAppType === 'world';
    const tokenInfo = isWorldApp ? '0.1 $WLD' : `${expectedClaimAmount.toLocaleString()} $QR`;
    
    if (isWebContext || isWorldApp) {
      // Web context or World App: Twitter/X share with quote tweet
      const shareText = encodeURIComponent(`just got paid ${tokenInfo} to check out today's winner @qrcoindotfun`);
      
      // Use dynamic quote tweet URL from database
      const tweetToQuote = socialLinks.quoteTweetUrl;
      
      const shareUrl = `https://twitter.com/intent/tweet?text=${shareText}&url=${encodeURIComponent(tweetToQuote || '')}`;
      
      window.open(shareUrl, '_blank', 'noopener,noreferrer');
    } else {
      // Farcaster Mini-app context: Warpcast share (existing logic)
      const shareText = encodeURIComponent(`just got paid ${expectedClaimAmount.toLocaleString()} $QR to check out today's winner @qrcoindotfun`);
      const embedUrl = encodeURIComponent(`https://qrcoin.fun/86`);
      
      let shareUrl = `https://warpcast.com/~/compose?text=${shareText}&embeds[]=${embedUrl}`;
      
      // Use dynamic quote cast URL from database
      const quoteCastUrl = socialLinks.quoteCastUrl;
      if (quoteCastUrl) {
        shareUrl += `&embeds[]=${encodeURIComponent(quoteCastUrl)}`;
      }
      
      if (isFrameRef.current) {
        try {
          await frameSdk.redirectToUrl(shareUrl);
        } catch {
        }
      } else {
        window.open(shareUrl, '_blank', "noopener,noreferrer");
      }
    }
    
    onClose();
  };

  // Handle buy QR
  const handleBuyQR = async () => {
    // Track Buy QR button click with Vercel Analytics
    trackAnalytics(ANALYTICS_EVENTS.BUY_QR_CLICKED, {
      auction_id: auctionId,
      context: isWebContext ? 'web' : 'mini_app',
      source: 'link_visit_claim_popup'
    });
    
    if (isWebContext) {
      // Web context: redirect to Uniswap for QR token
      const uniswapUrl = 'https://app.uniswap.org/swap?outputCurrency=0x2b5050F01d64FBb3e4Ac44dc07f0732BFb5ecadF&chain=base';
      window.open(uniswapUrl, '_blank', 'noopener,noreferrer');
    } else if (miniAppType === 'world') {
      // World Mini App: redirect to Uniswap for QR token (same as web)
      const uniswapUrl = 'https://app.uniswap.org/swap?outputCurrency=0x2b5050F01d64FBb3e4Ac44dc07f0732BFb5ecadF&chain=base';
      window.open(uniswapUrl, '_blank', 'noopener,noreferrer');
    } else {
      // Mini-app context: use Frame SDK swap
      try {
        const result = await frameSdk.swapToken({
          sellToken: 'eip155:8453/erc20:0x833589fCD6eDb6E08f4c7C32D4f71b54bdA02913', // Base USDC
          buyToken: 'eip155:8453/erc20:0x2b5050F01d64FBb3e4Ac44dc07f0732BFb5ecadF', // QR Token
          sellAmount: '69000000', // 69 USDC (6 decimals)
        });
        
        if (result.success) {
          toast.success('Swap completed successfully!');
        } else {
          if (result.reason === 'rejected_by_user') {
            toast.info('Swap cancelled by user');
          } else {
            toast.error('Swap failed');
          }
        }
      } catch (error) {
        console.error('Error opening swap:', error);
        toast.error('Failed to open swap');
      }
    }
    
    onClose();
  };
  
  return (
    <Dialog open={isOpen} onOpenChange={(open) => {
      // Only prevent closing during active wallet connection process
      if (!open && claimState === 'connecting' && isConnecting) {
        return;
      }
      
      // Only prevent closing if Privy modal is actively showing (not just flagged)
      if (!open && isPrivyModalActive && isConnecting) {
        return;
      }
      
      // NEW: Prevent closing if Twitter user is connecting wallet in claim state
      if (!open && claimState === 'claim' && isTwitterUserNeedsWallet && isAutoConnectingWallet) {
        return;
      }
      
      // Allow normal closing for all other cases
      if (!open) {
        onClose();
      }
    }} modal={true}>
      <CustomDialogContent className="p-0 overflow-hidden">
        <div className="flex flex-col items-center justify-center text-center">
          {claimState === 'success' ? (
            <motion.div
              initial={{ scale: 0.8, opacity: 0 }}
              animate={{ scale: 1, opacity: 1 }}
              transition={{ type: "spring", duration: 0.5 }}
              className="w-28 h-28 rounded-full flex items-center justify-center bg-green-500/20 mt-6"
            >
              <Check className="h-16 w-16 text-green-500" />
            </motion.div>
          ) : claimState === 'already_claimed' ? (
            <motion.div
              initial={{ scale: 0.8, opacity: 0 }}
              animate={{ scale: 1, opacity: 1 }}
              transition={{ type: "spring", duration: 0.5 }}
              className="w-28 h-28 rounded-full flex items-center justify-center bg-green-500/20 mt-6"
            >
              <Check className="h-16 w-16 text-green-500" />
            </motion.div>
          ) : claimState === 'claim' ? (
            <motion.div
              initial={{ scale: 0.8, opacity: 0 }}
              animate={{ scale: 1, opacity: 1 }}
              transition={{ type: "spring", duration: 0.5 }}
              className="w-28 h-28 rounded-full flex items-center justify-center bg-secondary mt-6"
            >
              <img 
                src="/qrLogoWebsite.png" 
                alt="QR Token" 
                className="w-28 h-28"
              />
            </motion.div>
          ) : claimState === 'captcha' ? (
            <motion.div
              initial={{ scale: 0.8, opacity: 0 }}
              animate={{ scale: 1, opacity: 1 }}
              transition={{ type: "spring", duration: 0.5 }}
              className="w-28 h-28 rounded-full flex items-center justify-center bg-secondary mt-6"
            >
              <img 
                src="/qrLogoWebsite.png" 
                alt="QR Token" 
                className="w-28 h-28"
              />
            </motion.div>
          ) : (
            <>
              <motion.div
                initial={{ scale: 0.8, opacity: 0 }}
                animate={{ scale: 1, opacity: 1 }}
                transition={{ type: "spring", duration: 0.5 }}
                className="w-full rounded-t-lg overflow-hidden bg-secondary"
              >
                <button
                  onClick={onLinkClick}
                  className="w-full bg-white aspect-[2/1] overflow-hidden cursor-pointer focus:outline-none"
                  aria-label="Visit today's winning link"
                >
                  {isVideo ? (
                    <video
                      src={winningImage}
                      poster={auctionId === 77 ? "https://i.postimg.cc/85DwR5m5/74winner.jpg" : undefined}
                      controls
                      playsInline
                      className="object-cover w-full h-full"
                    />
                  ) : (
                    <img 
                      src={winningImage || `${String(process.env.NEXT_PUBLIC_HOST_URL)}/opgIMage.png`}
                      alt="Today's winning link" 
                      className="object-cover w-full h-full"
                    />
                  )}
                </button>
              </motion.div>
            </>
          )}

          <div className="p-6 pt-4 space-y-4 w-full">
            {claimState === 'visit' && (
              <motion.h2 
                initial={{ y: 10, opacity: 0 }}
                animate={{ y: 0, opacity: 1 }}
                transition={{ delay: 0.2 }}
                className="text-xl font-bold text-foreground"
              >
                {miniAppType === 'world' ? 
                  'Click to claim 0.1 $WLD!' : 
                  (isCheckingAmount || expectedClaimAmount === 0 ? 
                    'Click to claim $QR!' : 
                    `Click to claim ${expectedClaimAmount.toLocaleString()} $QR!`)
                }
              </motion.h2>
            )}
            
            {claimState === 'claim' && (
              <>
                <motion.h2 
                  initial={{ y: 10, opacity: 0 }}
                  animate={{ y: 0, opacity: 1 }}
                  transition={{ delay: 0.2 }}
                  className="text-xl font-bold text-foreground"
                >
                  {miniAppType === 'world' ? 
                    'Claim 0.1 $WLD' : 
                    (isCheckingAmount || expectedClaimAmount === 0 ? 
                      'Claim $QR' : 
                      `Claim ${expectedClaimAmount.toLocaleString()} $QR`)
                  }
                </motion.h2>
              </>
            )}
            
            {claimState === 'success' && (
              <motion.h2 
                initial={{ y: 10, opacity: 0 }}
                animate={{ y: 0, opacity: 1 }}
                transition={{ delay: 0.2 }}
                className="text-xl font-bold text-foreground"
              >
                Claim Successful!
              </motion.h2>
            )}
            
            {claimState === 'already_claimed' && (
              <motion.h2 
                initial={{ y: 10, opacity: 0 }}
                animate={{ y: 0, opacity: 1 }}
                transition={{ delay: 0.2 }}
                className="text-xl font-bold text-foreground"
              >
                Already Claimed
              </motion.h2>
            )}

            {claimState === 'visit' && (
              <>
                <motion.div
                  initial={{ y: 10, opacity: 0 }}
                  animate={{ y: 0, opacity: 1 }}
                  transition={{ delay: 0.4 }}
                  className="w-full flex justify-center mt-2"
                >
                  <Button 
                    variant="default" 
                    className="bg-primary hover:bg-primary/90 text-primary-foreground px-6 py-2 rounded-md flex items-center focus:outline-none focus:ring-0 h-9"
                    onClick={onLinkClick}
                  >
                    Today&apos;s Winner
                  </Button>
                </motion.div>
              </>
            )}

            {claimState === 'claim' && (
              <>
                <motion.p
                  initial={{ y: 10, opacity: 0 }}
                  animate={{ y: 0, opacity: 1 }}
                  transition={{ delay: 0.3 }}
                  className="text-muted-foreground mb-5"
                >
                  {isTwitterUserNeedsWallet && isAutoConnectingWallet ? 
                    'Connecting your wallet...' :
                    isTwitterUserNeedsWallet ? 
                    `Connect a wallet to claim your ${miniAppType === 'world' ? '$WLD' : '$QR'}` :
                    'Thanks for checking out today\'s winner!'}
                </motion.p>
                
                <motion.div
                  initial={{ y: 10, opacity: 0 }}
                  animate={{ y: 0, opacity: 1 }}
                  transition={{ delay: 0.4 }}
                  className="w-full flex justify-center mt-2"
                >
                  <Button 
                    variant="default" 
                    className="light:bg-black dark:bg-white text-primary-foreground dark:text-black px-6 py-2 rounded-md focus:outline-none focus:ring-0 h-9"
                    onClick={handleClaimAction}
                    disabled={isTwitterUserNeedsWallet}
                  >
                    {(isTwitterUserNeedsWallet && isAutoConnectingWallet) ? 'Connecting Wallet...' : 
                     isTwitterUserNeedsWallet ? 'Connect Wallet' :
                     'Claim'}
                  </Button>
                </motion.div>
              </>
            )}

            {claimState === 'success' && (
              <>
                <motion.p
                  initial={{ y: 10, opacity: 0 }}
                  animate={{ y: 0, opacity: 1 }}
                  transition={{ delay: 0.3 }}
                  className="text-muted-foreground mb-5"
                >
                  {miniAppType === 'world' ? '0.1 $WLD' : `${expectedClaimAmount.toLocaleString()} $QR`} sent to your wallet.
                </motion.p>
                
                <motion.div
                  initial={{ y: 10, opacity: 0 }}
                  animate={{ y: 0, opacity: 1 }}
                  transition={{ delay: 0.4 }}
                  className="w-full flex justify-center gap-3 mt-2"
                >
                  <Button 
                    variant="default" 
                    className={`${
                      (isWebContext || miniAppType === 'world')
                        ? "bg-[#1DA1F2] hover:bg-[#0d8bd9]" 
                        : "bg-[#8A63D2] hover:bg-[#7952c4]"
                    } text-white px-6 py-2 rounded-md flex items-center justify-center focus:outline-none focus:ring-0 h-9 w-20`}
                    onClick={handleShare}
                  >
                    Share
                  </Button>
                  
                  <Button 
                    variant="default" 
                    className="bg-black hover:bg-gray-800 text-white dark:bg-white dark:hover:bg-gray-200 dark:text-black px-6 py-2 rounded-md flex items-center justify-center focus:outline-none focus:ring-0 h-9 w-20"
                    onClick={handleBuyQR}
                  >
                    Buy $QR
                  </Button>
                </motion.div>
              </>
            )}
            
            {claimState === 'already_claimed' && (
              <>
                <motion.p
                  initial={{ y: 10, opacity: 0 }}
                  animate={{ y: 0, opacity: 1 }}
                  transition={{ delay: 0.3 }}
                  className="text-muted-foreground mb-5"
                >
                  Come back tomorrow for more {miniAppType === 'world' ? '$WLD' : '$QR'}!
                </motion.p>
                
                <motion.div
                  initial={{ y: 10, opacity: 0 }}
                  animate={{ y: 0, opacity: 1 }}
                  transition={{ delay: 0.4 }}
                  className="w-full flex justify-center mt-2"
                >
                  <Button 
                    variant="default" 
                    className="bg-primary hover:bg-primary/90 text-primary-foreground px-6 py-2 rounded-md focus:outline-none focus:ring-0 h-9"
                    onClick={onClose}
                  >
                    OK
                  </Button>
                </motion.div>
              </>
            )}

            {claimState === 'captcha' && (
              <>
                <motion.h2 
                  initial={{ y: 10, opacity: 0 }}
                  animate={{ y: 0, opacity: 1 }}
                  transition={{ delay: 0.2 }}
                  className="text-xl font-bold text-foreground"
                >
                  Security Check
                </motion.h2>
                
                <motion.p
                  initial={{ y: 10, opacity: 0 }}
                  animate={{ y: 0, opacity: 1 }}
                  transition={{ delay: 0.3 }}
                  className="text-muted-foreground mb-5"
                >
                  Please verify you&apos;re human to continue
                </motion.p>
                
                <motion.div
                  initial={{ y: 10, opacity: 0 }}
                  animate={{ y: 0, opacity: 1 }}
                  transition={{ delay: 0.4 }}
                  className="w-full flex justify-center mt-2"
                >
                  <div className="flex flex-col items-center gap-3">
                    <Turnstile
                      siteKey={process.env.NEXT_PUBLIC_TURNSTILE_SITE_KEY || '0x4AAAAAAAiGgT-bNZFUpUYw'}
                      onSuccess={handleCaptchaSuccess}
                      onError={handleCaptchaError}
                      onExpire={handleCaptchaExpire}
                      options={{
                        theme: 'auto',
                        size: 'normal',
                      }}
                    />
                  </div>
                </motion.div>
              </>
            )}
          </div>
        </div>
      </CustomDialogContent>
    </Dialog>
  );
}<|MERGE_RESOLUTION|>--- conflicted
+++ resolved
@@ -148,14 +148,9 @@
   useEffect(() => {
     async function detectContext() {
       try {
-<<<<<<< HEAD
-        const isFarcasterFrame = await frameSdk.isInMiniApp();
+        const isFarcasterFrame = await frameSdk.isInMiniApp() || (await frameSdk.getContext()).client.clientFid == 309857;
         const isWorldMiniApp = miniAppType === 'world';
         setIsWebContext(!isFarcasterFrame && !isWorldMiniApp);
-=======
-        const isMiniApp = await frameSdk.isInMiniApp() || (await frameSdk.getContext()).client.clientFid == 309857;
-        setIsWebContext(!isMiniApp);
->>>>>>> bdd0ae62
       } catch {
         setIsWebContext(true);
       }
