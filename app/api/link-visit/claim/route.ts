--- conflicted
+++ resolved
@@ -699,11 +699,7 @@
         return NextResponse.json({ success: false, error: 'Missing required parameters (address or auction_id)' }, { status: 400 });
       }
       // NEW: Enforce username requirement for web claims
-<<<<<<< HEAD
       if (claim_source === 'web' && !verifiedTwitterUsername) {
-=======
-      if (claim_source === 'web' && !verifiedTwitterUsername)
->>>>>>> 604cbe10
         console.log(`🚫 WEB USERNAME REQUIRED: IP=${clientIP}, User ${privyUserId} attempted claim without username`);
         
         const addressHash = address.slice(2).toLowerCase(); // Remove 0x and lowercase
