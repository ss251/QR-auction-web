/* eslint-disable @next/next/no-img-element */
/* eslint-disable @typescript-eslint/no-unused-vars */
/* eslint-disable react-hooks/exhaustive-deps */
"use client";

import { useEffect, useState, useMemo, useCallback, useRef } from "react";
import { useParams, useRouter } from "next/navigation";
import { AuctionNavigation } from "@/components/auction-navigation";
import { QRPage } from "@/components/QRPage";
import { AuctionDetails } from "@/components/auction-details";
import { Skeleton } from "@/components/ui/skeleton";
import { Copy, Check, ExternalLink } from "lucide-react";
import { useFetchAuctions } from "@/hooks/useFetchAuctions";
import { XLogo } from "@/components/XLogo";
import { DexscreenerLogo } from "@/components/DexScannerLogo";
import { UniswapLogo } from "@/components/UniswapLogo";
import { toast } from "sonner";
import { useSafetyDialog } from "@/hooks/useSafetyDialog";
import { SafetyDialog } from "@/components/SafetyDialog";
import { SafeExternalLink } from "@/components/SafeExternalLink";
import { useFetchAuctionSettings } from "@/hooks/useFetchAuctionSettings";
import { useAuctionEvents } from "@/hooks/useAuctionEvents";
import { Button } from "@/components/ui/button";
import { useBaseColors } from "@/hooks/useBaseColors";
import clsx from "clsx";
import { WinnerAnnouncement } from "@/components/WinnerAnnouncement";
import { UniswapWidget } from "@/components/ui/uniswap-widget";
import Link from "next/link";
import { formatURL } from "@/utils/helperFunctions";
import BidStats from "@/components/BidStats";
import { EndorsementsCarousel } from "@/components/EndorsementsCarousel";
<<<<<<< HEAD
import styles from "./AuctionPageDesktopText.module.css";
=======
import { frameSdk } from "@/lib/frame-sdk";
>>>>>>> cf282875

interface SettingsResponse {
  data: Array<{
    urlString: string;
  }>;
}

const EARLIEST_AUCTION_ID = 1;

export default function AuctionPage() {
  const params = useParams();
  const router = useRouter();
  const currentAuctionId = Number(params.id);

  const [mounted, setMounted] = useState(false);
  const [ogImage, setOgImage] = useState<string | null>(null);
  const [ogUrl, setOgUrl] = useState<string>(
    `${String(process.env.NEXT_PUBLIC_DEFAULT_REDIRECT)}`
  );
  const [isLoading, setIsLoading] = useState(true);
  const [copied, setCopied] = useState(false);
  const [isLatestAuction, setIsLatestAuction] = useState(false);
  const [latestAuctionId, setLatestAuctionId] = useState(0);
  const isFrame = useRef(false);

  const isBaseColors = useBaseColors();
  const { isOpen, pendingUrl, openDialog, closeDialog, handleContinue } = useSafetyDialog();
  const { auctions, refetch: refetchAuctions, forceRefetch: forceRefetchAuctions } = useFetchAuctions(BigInt(currentAuctionId));
  const { refetchSettings } = useFetchAuctionSettings(BigInt(currentAuctionId));

  // Check if this is auction #22 from v1 contract
  const isAuction22 = currentAuctionId === 22;
<<<<<<< HEAD
  // Check if this is auction #56 from v2 contract
  const isAuction56 = currentAuctionId === 56;
=======

  // Check if we're in Farcaster frame context on mount
  useEffect(() => {
    async function checkFrameContext() {
      try {
        const context = await frameSdk.getContext();
        isFrame.current = !!context?.user;
        console.log("Frame context check in AuctionPage:", isFrame.current ? "Running in frame" : "Not in frame");
      } catch (frameError) {
        console.log("Not in a Farcaster frame context:", frameError);
        isFrame.current = false;
      }
    }
    
    checkFrameContext();
  }, []);
  
  // Function to handle URL opening specifically for Frame environments
  const handleFrameOpenUrl = async (url: string) => {
    if (isFrame.current) {
      try {
        await frameSdk.redirectToUrl(url);
      } catch (error) {
        console.error("Error opening URL in frame:", error);
        // Fallback to regular navigation
        window.open(url, "_blank");
      }
    } else {
      // For non-frame environments, use the safety dialog or normal navigation
      if (openDialog(url)) {
        return; // Safety dialog is handling it
      }
      window.open(url, "_blank");
    }
  };

  const handleLogoClick = () => {
    if (auctions && auctions.length > 0) {
      const lastAuction = auctions[auctions.length - 1];
      const latestId = Number(lastAuction.tokenId);
      if (latestId > 0) {
        router.push(`/`);
      } else {
        router.push('/');
      }
    } else {
      router.push('/');
    }
  };

>>>>>>> cf282875
  useEffect(() => {
    if (auctions && auctions.length > 0) {
      const lastAuction = auctions[auctions.length - 1];
      const lastId = Number(lastAuction.tokenId);
      setLatestAuctionId(lastId);
      setIsLatestAuction(currentAuctionId === lastId);
      setIsLoading(false);
    } else if (auctions) {
      setIsLoading(false);
    }
  }, [auctions, currentAuctionId]);

  const fetchOgImage = useCallback(async () => {
    try {
      const res = await refetchSettings() as SettingsResponse;
      const url = res?.data[6]?.urlString ?? `${process.env.NEXT_PUBLIC_DEFAULT_REDIRECT}`;

      try {
        const ogRes = await fetch(`/api/og?url=${encodeURIComponent(url)}`);
        const data = await ogRes.json();
        if (data.error || !data.image) {
          setOgImage(`${String(process.env.NEXT_PUBLIC_HOST_URL)}/opgIMage.png`);
        } else {
          setOgImage(data.image);
        }
        setOgUrl(url);
      } catch (err) {
        setOgImage(`${String(process.env.NEXT_PUBLIC_HOST_URL)}/opgIMage.png`);
        setOgUrl(url);
      }
    } catch (err) {
      console.error("Error fetching OG image:", err);
    }
  }, [refetchSettings]);

  useEffect(() => {
    if (isLatestAuction) {
      fetchOgImage();
    } else {
      setOgImage(null);
      setOgUrl('');
    }
  }, [isLatestAuction, fetchOgImage]);

  const handlePrevious = () => {
    if (currentAuctionId > EARLIEST_AUCTION_ID) {
      router.push(`/auction/${currentAuctionId - 1}`);
    }
  };

  const handleNext = () => {
    if (!isLatestAuction || currentAuctionId === 22) {
      router.push(`/auction/${currentAuctionId + 1}`);
    }
  };

  const handleLatest = () => {
    if (latestAuctionId > 0) {
      router.push(`/auction/${latestAuctionId}`);
    } else {
      console.warn("Latest auction ID not available yet.");
    }
  };

  useAuctionEvents({
    tokenId: BigInt(currentAuctionId),
    onAuctionBid: (tokenId, bidder, amount, extended, endTime, urlString, name) => {
      if (Number(tokenId) === currentAuctionId) {
        // Force refresh the auction data to bypass cache
        forceRefetchAuctions();
      }
    },
    onAuctionSettled: (tokenId, winner, amount, urlString, name) => {
      forceRefetchAuctions();
      if (Number(tokenId) === latestAuctionId && isLatestAuction) {
        fetchOgImage();
      }
    },
    onAuctionCreated: (tokenId) => {
      forceRefetchAuctions().then(() => {
        const newLatestId = Number(tokenId);
        if (isLatestAuction || currentAuctionId === newLatestId - 1) {
          router.push(`/auction/${newLatestId}`);
        }
        fetchOgImage();
      });
    },
  });

  const contractAddress = process.env.NEXT_PUBLIC_QR_COIN as string;
  const copyToClipboard = (e: React.MouseEvent) => {
    e.preventDefault();
    e.stopPropagation();
    navigator.clipboard.writeText(contractAddress);
    setCopied(true);
    setTimeout(() => setCopied(false), 2000);
    toast.info("CA copied!");
  };

  const auctionImageOverrides = useMemo<Record<number, string>>(
    () => ({
        2: "https://i.imgur.com/aZfUcoo.png",
        5: "https://i.imgur.com/DkzUJvK.png",
        6: "https://i.imgur.com/3KoEvNG.png",
        8: "https://i.imgur.com/fzojQUs.png",
        10: "https://i.imgur.com/Ryd5FD6.png",
        14: "https://i.imgur.com/RcjPf8D.png",
        15: "https://i.imgur.com/4KcwIzj.png",
        16: "https://i.imgur.com/jyo2f0H.jpeg",
        21: "https://i.imgur.com/8qNqYIV.png",
        23: "https://i.imgur.com/21yjB2x.png",
        24: "https://i.imgur.com/5gCWL3S.png",
        25: "https://i.imgur.com/Q5UspzS.png",
        26: "https://i.imgur.com/no5pC8v.png",
        28: "https://i.postimg.cc/2SgbbqFr/qr-27-winner.png",
        30: "https://i.postimg.cc/zDg3CxBW/elon5050.png",
        31: "https://i.postimg.cc/tRkFGkKL/Group-424.png",
        33: "https://i.postimg.cc/tRkFGkKL/Group-424.png",
        34: "https://i.postimg.cc/mhWtNxTw/34winner.png",
        35: "https://i.postimg.cc/wBfV58jL/35winner.png",
        38: "https://i.postimg.cc/RZfJ9hsX/winner37.jpg",
        40: "https://i.postimg.cc/rpxzhzbX/winner39.png",
        43: "https://i.postimg.cc/bwGJ6JKy/42winner.jpg",
        44: "https://i.postimg.cc/wTDHNwnp/43winner.jpg",
        46: "https://i.postimg.cc/DzRKLWrW/45winner.jpg",
        47: "https://media0.giphy.com/media/v1.Y2lkPTc5MGI3NjExcWNvYms5bXdremd6MjF4aTR0ZW4zYjB0NmlobWk1dzk1aGRlb3VzYSZlcD12MV9pbnRlcm5hbF9naWZfYnlfaWQmY3Q9Zw/RFEiTqRUBaKHLpO8Lv/giphy.gif",
        48: "https://i.postimg.cc/RFDdTkkr/47winner.jpg",
        49: "https://i.postimg.cc/zBwNND8N/48winner.jpg",
        56: "https://i.postimg.cc/NfXMQDtR/55winner.jpg",
        57: "https://i.postimg.cc/NfXMQDtR/55winner.jpg",
        58: "https://i.postimg.cc/GhFSqpM7/57winner.jpg",
        60: "https://media4.giphy.com/media/v1.Y2lkPTc5MGI3NjExYW1rY216bmtidnAwcDgzcHYwdTNmYTB2dDhnM3BxbW43cDZ5bmV3MiZlcD12MV9pbnRlcm5hbF9naWZfYnlfaWQmY3Q9Zw/ZmCWjB3utyyAN61pAj/giphy.gif",
        61: "https://i.ibb.co/JWWcQyJ4/60winner.jpg"
    }),
    []
  );

  useEffect(() => {
    setMounted(true);
  }, []);

  return (
    <main className="min-h-screen p-4 md:p-8">
      <div className="max-w-3xl mx-auto mt-3 md:mt-0 lg:mt-0">
        <div className="md:hidden text-center w-full mb-1">
            <p className="font-bold text-md md:text-xl">SAME QR. NEW WEBSITE. EVERY DAY.</p>
            <p className="text-sm md:text-base">Win the auction to choose where it points next!</p>
        </div>
        <div className="flex flex-col justify-center items-center gap-9">

          <div className="grid md:grid-cols-2 gap-2 md:gap-8 w-full">
            <div
              className={clsx(
                "flex flex-col justify-center px-8 pb-6 pt-6 md:p-8 lg:p-8 h-[220px] md:h-[345px] rounded-lg relative",
                isBaseColors ? "bg-primary" : "bg-white border"
              )}
            >
              {/* Desktop-only: Heading and Subheading for QR card, overlayed */}
              <div className="hidden md:block">
                <div className={styles.desktopHeading}>SAME QR. NEW WEBSITE. EVERY DAY.</div>
                <div className={styles.desktopSubheading}>Win the auction to choose where it points next!</div>
              </div>
              <SafeExternalLink
                href={`${process.env.NEXT_PUBLIC_HOST_URL}/redirect`}
                className={`absolute top-3 right-3 p-1.5 rounded-full z-10 ${
                  isBaseColors 
                    ? "bg-white/20 hover:bg-white/30" 
                    : "bg-gray-100 hover:bg-gray-200"
                } transition-colors`}
                onBeforeNavigate={() => false}
                aria-label="Open redirect link"
              >
                <ExternalLink className={`h-5 w-5 ${isBaseColors ? "text-white" : "text-black"}`} />
              </SafeExternalLink>
              
              <div className="inline-flex flex-col items-center">
                <QRPage />
<<<<<<< HEAD
=======
                <div className="mt-1">
                  <button
                    onClick={() => handleFrameOpenUrl(`${process.env.NEXT_PUBLIC_HOST_URL}/redirect`)}
                    className={`relative inline-flex items-center ${
                      isBaseColors
                        ? "bg-primary text-foreground"
                        : "bg-white text-gray-700"
                    } text-sm font-medium hover:bg-gray-50 transition-colors w-full`}
                  >
                    <span className="block w-full text-center">
                      Visit Website{" "}
                    </span>
                    <ExternalLink className="absolute left-full h-3 w-3 ml-1" />
                  </button>
                </div>
>>>>>>> cf282875
              </div>
            </div>

            {!isLoading && currentAuctionId > 0 ? (
              <AuctionDetails
                id={currentAuctionId}
                onPrevious={handlePrevious}
                onNext={handleNext}
                isLatest={isLatestAuction}
              />
            ) : (
              <Skeleton className="flex-1 h-[368px]" />
            )}
          </div>

          <div className="grid md:grid-cols-2 gap-4 md:gap-8 w-full">
            <div className="flex flex-col w-full">
              {/* Mobile Winner Display - displayed as block on mobile, hidden on desktop */}
              {isLatestAuction && ogImage && !isAuction22 && (
                <div className="block md:hidden">
                  <div className="flex flex-col justify-center items-center w-[calc(100vw-32px)] max-w-[376px] mx-auto gap-1">
                    <label className="font-semibold text-xl md:text-2xl flex items-center justify-center w-full">
                      <span className="md:hidden whitespace-nowrap">🏆🏆🏆🏆</span>
                      <span className="mx-2">Today&apos;s Winner</span>
                      <span className="md:hidden whitespace-nowrap">🏆🏆🏆🏆</span>
                    </label>
                    <div className={clsx(
                      "border rounded-lg shadow-none flex flex-col w-full overflow-hidden",
                      isBaseColors ? "bg-primary/5" : "bg-white dark:bg-black"
                    )}
                    style={{ boxShadow: 'none' }}>
                      {/* Image with no padding */}
                      <div className="w-full bg-white aspect-[2/1] overflow-hidden">
                        <img
                          src={auctionImageOverrides[currentAuctionId] || ogImage || ''}
                          alt="Open Graph"
                          className="object-cover w-full h-full cursor-pointer"
                          onClick={() => {
                            if (ogUrl) handleFrameOpenUrl(ogUrl);
                          }}
                        />
                      </div>
                      {/* Text content with padding */}
                      <div className="flex flex-col items-center p-4">
                        <span className={clsx(isBaseColors ? "text-foreground" : "text-gray-600 dark:text-[#696969]", "font-normal")}>
                          The QR now points to:
                        </span>
                        <div className="w-full flex justify-center">
                          <button
                            onClick={() => handleFrameOpenUrl(ogUrl)}
                            className="inline-flex items-center hover:opacity-80 transition-opacity max-w-full"
                            title={ogUrl}
                            aria-label="redirect"
                          >
                            <span className="truncate font-medium">
                              {formatURL(ogUrl, true, true, 280)}
                            </span>
                            <ExternalLink className="ml-1 h-6 w-3.5 flex-shrink-0" />
                          </button>
                        </div>
                      </div>
                    </div>
                  </div>
                </div>
              )}
              
              {/* Desktop Winner Display - hidden on mobile, displayed on desktop */}
              {isLatestAuction && ogImage && !isAuction22 && (
                <div className="hidden md:flex flex-col justify-center items-center gap-1 w-full max-w-[376px] mx-auto">
                  <label className="font-semibold text-xl md:text-2xl flex items-center justify-center w-full">
                    <span className="hidden md:inline">🏆</span>
                    <span className="mx-2">Today&apos;s Winner</span>
                    <span className="hidden md:inline">🏆</span>
                  </label>
                  <div className={clsx(
                    "border rounded-lg shadow-none flex flex-col w-full overflow-hidden",
                    isBaseColors ? "bg-primary/5" : "bg-white dark:bg-black"
                  )}
                  style={{ boxShadow: 'none' }}>
                    {/* Image with no padding */}
                    <div className="w-full bg-white aspect-[2/1] overflow-hidden">
                      <img
                        src={auctionImageOverrides[currentAuctionId] || ogImage || ''}
                        alt="Open Graph"
                        className="object-cover w-full h-full cursor-pointer"
                        onClick={() => {
                          if (ogUrl) handleFrameOpenUrl(ogUrl);
                        }}
                      />
                    </div>
                    {/* Text content with padding */}
                    <div className="flex flex-col items-center p-4">
                      <span className={clsx(isBaseColors ? "text-foreground" : "text-gray-600 dark:text-[#696969]", "font-normal")}>
                        The QR now points to:
                      </span>
                      <div className="w-full flex justify-center">
                        <button
                          onClick={() => handleFrameOpenUrl(ogUrl)}
                          className="inline-flex items-center hover:opacity-80 transition-opacity max-w-full"
                          title={ogUrl}
                          aria-label="redirect"
                        >
                          <span className="truncate font-medium">
                            {formatURL(ogUrl, true, false, 350)}
                          </span>
                          <ExternalLink className="ml-1 h-6 w-3.5 flex-shrink-0" />
                        </button>
                      </div>
                    </div>
                  </div>
                  
                  {/* BidStats for desktop - under Today's Winner */}
                  <div className="mt-4 w-full max-w-[376px]">
                    <h2 className="font-semibold text-xl md:text-2xl text-center mb-1">
                      <span className="">Bid Counter</span>
                    </h2>
                    <div className="h-[190px]">
                      <BidStats />
                    </div>
                  </div>
                </div>
              )}
            </div>

            <div className="hidden md:flex flex-col gap-1">
              {isLatestAuction && !isAuction22 && !isAuction56 && (
                <>
                  <h2 className="font-semibold text-xl md:text-2xl text-center">
                    <span className="">Buy USDC</span>
                  </h2>
                  {/* <div style={{ height: "510px" }} className="overflow-hidden rounded-lg w-full mx-auto">
                    <LiFiWidgetComponent 
                      inputCurrency="NATIVE"
                      outputCurrency="0x833589fcd6edb6e08f4c7c32d4f71b54bda02913" // USDC on Base
                    />
                  </div> */}
                  <div style={{ height: "510px" }}>
                    <UniswapWidget />
                  </div>
                </>
              )}
            </div>
          </div>

          {(!isLatestAuction || isAuction22) && currentAuctionId > 0 && (
            <WinnerAnnouncement auctionId={currentAuctionId} />
          )}
          
          {/* Mobile LiFi Widget */}
          {/* {isLatestAuction && !isAuction22 && (
            <div className="md:hidden w-full">
              <h2 className="font-semibold text-xl text-center mb-1">
                <span className="">Buy USDC</span>
              </h2>
              <div style={{ height: "570px" }} className="overflow-hidden rounded-lg w-full max-w-[95vw] mx-auto sm:max-w-sm">
                <LiFiWidgetComponent 
                  inputCurrency="NATIVE"
                  outputCurrency="0x833589fcd6edb6e08f4c7c32d4f71b54bda02913" // USDC on Base
                />
              </div>
            </div>
          )} */}

          {/* Mobile Uniswap Widget */}
          {/* {isLatestAuction && !isAuction22 && !isAuction56 && (
            <div className="md:hidden w-full">
              <h2 className="font-semibold text-xl text-center mb-1">
                <span className="">Buy USDC</span>
              </h2>
              <div style={{ height: "570px" }}>
                <UniswapWidget />
              </div>
            </div>
          )} */}
          
          {/* BidStats for mobile - centered */}
          <div className="md:hidden mx-auto w-full">
            <h2 className="font-semibold text-xl text-center mb-1">
              <span className="">Bid Counter</span>
            </h2>
            <BidStats />
          </div>
        </div>
      </div>

      {/* Love Carousel - add this before the footer */}
      {isLatestAuction && (
        <div className="md:mt-0">
          <EndorsementsCarousel />
        </div>
      )}

      <footer className="lg:mt-10 md:mt-10 mt-10 text-center flex flex-col items-center">
        <div className="flex items-center justify-center gap-6 mb-3">
          <a
            href="https://x.com/QRcoindotfun"
            target="_blank"
            rel="noopener noreferrer"
            className="inline-flex items-center hover:opacity-80 transition-opacity"
            aria-label="X (formerly Twitter)"
          >
            <XLogo />
          </a>
          <a
            href="https://dexscreener.com/base/0xf02c421e15abdf2008bb6577336b0f3d7aec98f0"
            target="_blank"
            rel="noopener noreferrer"
            className="inline-flex items-center hover:opacity-80 transition-opacity"
            aria-label="Dexscreener"
          >
            <DexscreenerLogo />
          </a>
          <a
            href="https://app.uniswap.org/swap?outputCurrency=0x2b5050F01d64FBb3e4Ac44dc07f0732BFb5ecadF&chain=base"
            target="_blank"
            rel="noopener noreferrer"
            className="inline-flex items-center hover:opacity-80 transition-opacity"
            aria-label="Uniswap"
          >
            <UniswapLogo />
          </a>
        </div>
        <div
          className="inline-flex items-center text-gray-600 dark:text-[#696969] hover:text-gray-900 transition-colors text-[12px] md:text-[15px] font-mono whitespace-nowrap cursor-pointer"
          onClick={copyToClipboard}
        >
          <label
            className={clsx(
              isBaseColors ? "text-foreground" : "",
              "mr-1 cursor-pointer"
            )}
          >
            CA: {contractAddress}
          </label>
          <button
            onClick={copyToClipboard}
            className={clsx(
              isBaseColors
                ? " text-foreground hover:text-primary/90"
                : "hover:bg-gray-100",
              "p-1 rounded-full transition-colors"
            )}
            aria-label="Copy contract address"
          >
            {copied ? (
              <Check
                className={clsx(
                  isBaseColors ? "text-foreground" : "text-green-500",
                  "h-3 w-3"
                )}
              />
            ) : (
              <Copy className="h-3 w-3 cursor-pointer" />
            )}
          </button>
        </div>
        {(process.env.NEXT_PUBLIC_ENABLE_TESTNETS === "true" &&
          process.env.NODE_ENV === "development") ||
          (process.env.VERCEL_ENV === "preview" && (
            <Link
              href="/debug"
              className="mt-2 text-xs text-gray-500 hover:text-gray-700 transition-colors"
            >
              Debug Panel
            </Link>
          ))}
      </footer>

      <SafetyDialog
        isOpen={isOpen}
        onClose={closeDialog}
        targetUrl={pendingUrl || ""}
        onContinue={handleContinue}
      />
    </main>
  );
} <|MERGE_RESOLUTION|>--- conflicted
+++ resolved
@@ -29,11 +29,8 @@
 import { formatURL } from "@/utils/helperFunctions";
 import BidStats from "@/components/BidStats";
 import { EndorsementsCarousel } from "@/components/EndorsementsCarousel";
-<<<<<<< HEAD
 import styles from "./AuctionPageDesktopText.module.css";
-=======
 import { frameSdk } from "@/lib/frame-sdk";
->>>>>>> cf282875
 
 interface SettingsResponse {
   data: Array<{
@@ -66,10 +63,9 @@
 
   // Check if this is auction #22 from v1 contract
   const isAuction22 = currentAuctionId === 22;
-<<<<<<< HEAD
+  
   // Check if this is auction #56 from v2 contract
   const isAuction56 = currentAuctionId === 56;
-=======
 
   // Check if we're in Farcaster frame context on mount
   useEffect(() => {
@@ -120,7 +116,7 @@
     }
   };
 
->>>>>>> cf282875
+
   useEffect(() => {
     if (auctions && auctions.length > 0) {
       const lastAuction = auctions[auctions.length - 1];
@@ -298,8 +294,6 @@
               
               <div className="inline-flex flex-col items-center">
                 <QRPage />
-<<<<<<< HEAD
-=======
                 <div className="mt-1">
                   <button
                     onClick={() => handleFrameOpenUrl(`${process.env.NEXT_PUBLIC_HOST_URL}/redirect`)}
@@ -315,7 +309,6 @@
                     <ExternalLink className="absolute left-full h-3 w-3 ml-1" />
                   </button>
                 </div>
->>>>>>> cf282875
               </div>
             </div>
 
