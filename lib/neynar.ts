import { NeynarAPIClient, Configuration } from '@neynar/nodejs-sdk';

let neynarClient: NeynarAPIClient | null = null;

export function getNeynarClient() {
  if (!neynarClient) {
    const apiKey = process.env.NEXT_PUBLIC_NEYNAR_API_KEY || process.env.NEYNAR_API_KEY;
    if (!apiKey) {
      throw new Error('Neynar API key not configured. Please set NEXT_PUBLIC_NEYNAR_API_KEY or NEYNAR_API_KEY');
    }
    const config = new Configuration({ apiKey });
    neynarClient = new NeynarAPIClient(config);
    
    // Log that client was initialized
    console.log("Neynar client initialized successfully");
  }
  return neynarClient;
}

type SendFrameNotificationResult =
  | {
      state: "error";
      error: unknown;
    }
  | { state: "no_token" }
  | { state: "rate_limit" }
  | { state: "success" };

// Function to check if an error is a rate limit error
function isRateLimitError(error: unknown): boolean {
  // Check for HTTP 429 status code (Too Many Requests)
  if (error && typeof error === 'object') {
    // Check for Response or fetch API error with status
    if ('status' in error && error.status === 429) {
      return true;
    }
    
    // Check for error response property
    if ('response' in error && 
        error.response && 
        typeof error.response === 'object' && 
        'status' in error.response && 
        error.response.status === 429) {
      return true;
    }
  }
  
  // Check for rate limit message in error
  if (error instanceof Error && 
      (error.message.toLowerCase().includes('rate') || 
       error.message.toLowerCase().includes('limit') ||
       error.message.toLowerCase().includes('too many requests'))) {
    return true;
  }
  
  return false;
}

// Add a timestamp to rate limit logs for tracking
function formatTimestamp(): string {
  return new Date().toISOString();
}

// Server-side function to send a notification to a single user
export async function sendNotification({
  fid,
  title,
  body,
  targetUrl,
  maxRetries = 2,
  initialDelay = 5000
}: {
  fid: number;
  title: string;
  body: string;
  targetUrl?: string;
  maxRetries?: number;
  initialDelay?: number;
}): Promise<SendFrameNotificationResult> {
  // Number of attempts made (including the initial attempt)
  let attempts = 0;
  
  // Function to execute with retries
  const executeWithRetry = async (): Promise<SendFrameNotificationResult> => {
    attempts++;
    
    try {
      // Validate inputs before making API calls
      if (!fid || !Number.isInteger(fid) || fid <= 0) {
        console.warn(`[SendNotif] Invalid FID provided: ${fid}`);
        return { state: "error", error: "Invalid FID provided" };
      }
      
      // Validate title and body are not empty and within limits
      if (!title || title.length > 32) {
        console.warn(`[SendNotif] Invalid title: ${title ? 'Too long (' + title.length + ' chars)' : 'Empty'}`);
        return { state: "error", error: "Title must be 1-32 characters" };
      }
      
      if (!body || body.length > 128) {
        console.warn(`[SendNotif] Invalid body: ${body ? 'Too long (' + body.length + ' chars)' : 'Empty'}`);
        return { state: "error", error: "Body must be 1-128 characters" };
      }
      
      console.log(`[SendNotif] Initializing Neynar client for FID ${fid} (attempt ${attempts}/${maxRetries + 1})`);
      const client = getNeynarClient();
      
      const targetFids = [fid];
      const notification = {
        title,
        body,
        target_url: targetUrl || process.env.NEXT_PUBLIC_HOST_URL || "",
      };
      
      // Log the notification details
      console.log(`[SendNotif] Sending notification to FID ${fid}:`, { 
        title,
        body,
        target_url: notification.target_url
      });

      console.log(`[SendNotif] Calling Neynar API publishFrameNotifications`);
      const result = await client.publishFrameNotifications({ 
        targetFids, 
        notification 
      });
      
      console.log(`[SendNotif] Neynar API response:`, { 
        deliveries: result.notification_deliveries.length,
        targetFids: targetFids.length
      });

      // Check for successful delivery
      if (result.notification_deliveries.length > 0) {
        console.log(`[SendNotif] ✅ Successfully delivered notification to FID ${fid}`);
        return { state: "success" };
      } 
      
      // No deliveries means no notification token
      if (result.notification_deliveries.length === 0) {
        console.warn(`[SendNotif] ⚠️ No notification token found for FID ${fid}`);
        return { state: "no_token" };
      }
      
      // Default error case
      console.error(`[SendNotif] ❌ Unknown error with notification for FID ${fid}`);
      return { state: "error", error: result || "Unknown error" };
    } catch (error) {
      // Check if this is a rate limit error and we should retry
      if (isRateLimitError(error) && attempts <= maxRetries) {
        // Calculate delay with exponential backoff
        const delay = initialDelay * Math.pow(2, attempts - 1);
        console.warn(`[SendNotif] ⚠️ [${formatTimestamp()}] RATE LIMITED (attempt ${attempts}/${maxRetries + 1}). Retrying in ${delay/1000} seconds. FID: ${fid}`);
        
        // Wait for the delay period
        await new Promise(resolve => setTimeout(resolve, delay));
        
        // Retry the operation
        return executeWithRetry();
      }
      
      console.error("[SendNotif] ❌ Error sending notification:", error);
      
      // Enhanced error logging
      if (error instanceof Error) {
        console.error("[SendNotif] Error details:", {
          message: error.message,
          name: error.name
        });
        
        if ('response' in error && error.response) {
          try {
            const responseData = (error.response as {data?: unknown}).data;
            console.error("[SendNotif] Response data:", JSON.stringify(responseData, null, 2));
          } catch (jsonError) {
            console.error("[SendNotif] Could not parse response data", jsonError);
          }
        }
      }
      
      // Check if the error message suggests rate limiting
      if (isRateLimitError(error)) {
        console.warn(`[SendNotif] ⚠️ [${formatTimestamp()}] RATE LIMITED - Max retries exceeded. FID: ${fid}, Attempts: ${attempts}/${maxRetries + 1}`);
        return { state: "rate_limit" };
      }
      
      return { state: "error", error };
    }
  };
  
  // Start the retry process
  return executeWithRetry();
}

// Server-side function to send a notification to multiple users (batched in groups of 100)
export async function sendBulkNotification({
  fids,
  title,
  body,
  targetUrl,
  maxRetries = 2,
  initialDelay = 5000
}: {
  fids: number[];
  title: string;
  body: string;
  targetUrl?: string;
  maxRetries?: number;
  initialDelay?: number;
}): Promise<SendFrameNotificationResult> {
  try {
    // Validate inputs before making API calls
    if (!fids || !Array.isArray(fids) || fids.length === 0) {
      console.warn('No valid FIDs provided for bulk notification');
      return { state: "error", error: "No valid FIDs provided" };
    }

    // Filter out any invalid FIDs (must be positive integers)
    const validFids = fids.filter(fid => 
      Number.isInteger(fid) && fid > 0
    );

    if (validFids.length === 0) {
      console.warn('No valid FIDs after filtering');
      return { state: "error", error: "No valid FIDs after filtering" };
    }

    const client = getNeynarClient();
    
    // Validate title and body are not empty and within limits
    if (!title || title.length > 32) {
      return { state: "error", error: "Title must be 1-32 characters" };
    }
    
    if (!body || body.length > 128) {
      return { state: "error", error: "Body must be 1-128 characters" };
    }
    
    const notification = {
      title,
      body,
      target_url: targetUrl || process.env.NEXT_PUBLIC_HOST_URL || "",
    };

    // Log the notification payload
    console.log('Notification payload:', { ...notification, targetCount: validFids.length });

    // Neynar can only send to 100 users at a time, so we need to batch the requests
    const BATCH_SIZE = 100;
    const batches = [];
    
    // Create batches of up to 100 FIDs
    for (let i = 0; i < validFids.length; i += BATCH_SIZE) {
      batches.push(validFids.slice(i, i + BATCH_SIZE));
    }
    
    console.log(`Sending notification "${title}" to ${validFids.length} users in ${batches.length} batches`);
    
    let successCount = 0;
    let errorCount = 0;
    let noTokenCount = 0;
    
    // Process each batch with retry logic
    for (const batch of batches) {
      // Number of attempts made for this batch
      let attempts = 0;
      let batchProcessed = false;
      
      // Process batch with retries
      while (!batchProcessed && attempts <= maxRetries) {
        attempts++;
        
        try {
          console.log(`Processing batch of ${batch.length} users (attempt ${attempts}/${maxRetries + 1})`);
          
          const result = await client.publishFrameNotifications({ 
            targetFids: batch, 
            notification 
          });
          
          console.log(`Batch result:`, {
            deliveries: result.notification_deliveries.length,
            total: batch.length
          });
          
          successCount += result.notification_deliveries.length;
          noTokenCount += batch.length - result.notification_deliveries.length;
          batchProcessed = true;
        } catch (batchError) {
          // Check if this is a rate limit error and we should retry
          const isRateLimitHit = isRateLimitError(batchError);
          
          if (isRateLimitHit && attempts <= maxRetries) {
            // Calculate delay with exponential backoff
            const delay = initialDelay * Math.pow(2, attempts - 1);
            console.warn(`⚠️ [${formatTimestamp()}] RATE LIMITED (batch attempt ${attempts}/${maxRetries + 1}). Retrying in ${delay/1000} seconds. Batch size: ${batch.length}`);
            
            // Wait for the delay period
            await new Promise(resolve => setTimeout(resolve, delay));
            
            // We'll retry in the next loop iteration
            continue;
          }
          
          console.error("Error processing batch:", batchError);
          
          // Log more detailed error information
          if (batchError instanceof Error) {
            console.error("Error details:", {
              message: batchError.message,
              name: batchError.name
            });
            
            if ('response' in batchError && batchError.response) {
              try {
                const responseData = (batchError.response as {data?: unknown}).data;
                console.error("Response data:", JSON.stringify(responseData, null, 2));
              } catch (jsonError) {
                console.error("Could not parse response data:", jsonError);
              }
            }
          }
          
          errorCount++;
          batchProcessed = true;
          
          // Check if this is a rate limit error and we should retry
          if (isRateLimitHit && attempts > maxRetries) {
            console.warn(`⚠️ [${formatTimestamp()}] RATE LIMITED - Max retries exceeded for batch. Batch size: ${batch.length}, Attempts: ${attempts}/${maxRetries + 1}`);
            return { state: "rate_limit" };
          }
        }
      }
    }
    
    // Determine the overall result based on success/failure counts
    if (successCount > 0) {
      console.log(`Successfully sent notifications to ${successCount} out of ${validFids.length} users`);
      return { state: "success" };
    } else if (noTokenCount > 0 && errorCount === 0) {
      console.log(`No notification tokens found for any of the ${validFids.length} users`);
      return { state: "no_token" };
    } else {
      console.error(`Failed to send any notifications to ${validFids.length} users`);
      return { state: "error", error: "Failed to send any notifications" };
    }
  } catch (error) {
    console.error("Error sending bulk notification:", error);
    
    // Check if the error message suggests rate limiting
    if (isRateLimitError(error)) {
      return { state: "rate_limit" };
    }
    
    return { state: "error", error };
  }
}

// Utility function to get all notification tokens from Neynar
export async function getNotificationTokens(options?: {
  limit?: number;
  fids?: number[];
  cursor?: string;
}) {
  // Define token type to fix TypeScript errors
  type NotificationToken = {
    object: string;
    url: string;
    token: string;
    status: string;
    fid: number;
    created_at: string;
    updated_at: string;
  };
  
  try {
    console.log(`[GetTokens] Fetching all notification tokens with pagination...`);
    
    // Get API key
    const apiKey = process.env.NEXT_PUBLIC_NEYNAR_API_KEY || process.env.NEYNAR_API_KEY;
    if (!apiKey) {
      throw new Error('Neynar API key not configured');
    }
    
    // Initialize variables for pagination
    let cursor: string | null = options?.cursor || null;
    let hasMore = true;
    let pageCount = 0;
    let allTokens: NotificationToken[] = [];
    
    // Fetch all pages of tokens
    while (hasMore) {
      pageCount++;
      console.log(`[GetTokens] Fetching page ${pageCount} of notification tokens${cursor ? ' with cursor: ' + cursor : ''}`);
      
      // Build URL with query parameters
      let url = 'https://api.neynar.com/v2/farcaster/frame/notification_tokens?limit=100';
      
      if (cursor) {
        url += `&cursor=${encodeURIComponent(cursor)}`;
      }
      
      if (options?.fids && options.fids.length > 0) {
        url += `&fids=${options.fids.join(',')}`;
      }
      
      // Make direct API call instead of using SDK
      const response = await fetch(url, {
        method: 'GET',
        headers: {
          'accept': 'application/json',
          'x-api-key': apiKey
        }
      });
      
      // Check if response is ok
      if (!response.ok) {
        throw new Error(`API request failed with status ${response.status}`);
      }
      
      // Parse response
      const result = await response.json();
      
      // Process the tokens from this page
      if (result && result.notification_tokens && result.notification_tokens.length > 0) {
        console.log(`[GetTokens] Page ${pageCount}: Found ${result.notification_tokens.length} tokens`);
        
        // Add tokens from this page to our collection
        allTokens = [...allTokens, ...result.notification_tokens];
        
        // Update cursor for next page
<<<<<<< HEAD
        if (result.next_cursor) {
          cursor = result.next_cursor;
=======
        if (result.next && result.next.cursor) {
          cursor = result.next.cursor;
>>>>>>> 8d635713
          console.log(`[GetTokens] Next cursor found: ${cursor}`);
          
          // Sleep briefly to avoid rate limits
          await new Promise(resolve => setTimeout(resolve, 500));
        } else {
          console.log(`[GetTokens] No next cursor, reached end of results`);
          hasMore = false;
        }
      } else {
        console.log(`[GetTokens] No tokens found in current page, stopping pagination`);
        hasMore = false;
      }
    }
    
    // Generate final result with the combined tokens
    const finalResult = {
      notification_tokens: allTokens,
      next_cursor: null
    };
    
    // Clean, focused logging
    if (finalResult && finalResult.notification_tokens) {
      // Count tokens by status
      const statusCounts: Record<string, number> = {};
      const enabledFids = new Set<number>();
      
      finalResult.notification_tokens.forEach((token: NotificationToken) => {
        if (token.status) {
          statusCounts[token.status] = (statusCounts[token.status] || 0) + 1;
          
          if (token.status === "enabled") {
            enabledFids.add(token.fid);
          }
        }
      });
      
      console.log(`[GetTokens] Completed pagination, fetched ${finalResult.notification_tokens.length} total tokens from ${pageCount} pages`);
      console.log(`[GetTokens] Token status counts: ${Object.entries(statusCounts).map(([status, count]) => `${status}: ${count}`).join(', ')}`);
      console.log(`[GetTokens] Found ${enabledFids.size} unique FIDs with enabled tokens`);
    } else {
      console.log(`[GetTokens] No notification tokens received from API`);
    }
    
    return finalResult;
  } catch (error) {
    console.error("[GetTokens] Error fetching notification tokens:", error);
    if (error instanceof Error) {
      console.error("[GetTokens] Error details:", {
        message: error.message,
        name: error.name
      });
    }
    return null;
  }
}<|MERGE_RESOLUTION|>--- conflicted
+++ resolved
@@ -429,13 +429,8 @@
         allTokens = [...allTokens, ...result.notification_tokens];
         
         // Update cursor for next page
-<<<<<<< HEAD
-        if (result.next_cursor) {
-          cursor = result.next_cursor;
-=======
         if (result.next && result.next.cursor) {
           cursor = result.next.cursor;
->>>>>>> 8d635713
           console.log(`[GetTokens] Next cursor found: ${cursor}`);
           
           // Sleep briefly to avoid rate limits
