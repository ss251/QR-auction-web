import { ethers } from 'ethers';
import { fetchUserWithScore } from './neynar';
import { getClaimAmountByScoreAsync } from './claim-amounts';
import { createClient } from '@supabase/supabase-js';

// Initialize Supabase client
const supabaseUrl = process.env.NEXT_PUBLIC_SUPABASE_URL || '';
const supabaseServiceKey = process.env.SUPABASE_SERVICE_ROLE_KEY || '';
const supabaseAnonKey = process.env.NEXT_PUBLIC_SUPABASE_ANON_KEY || '';

const supabase = createClient(supabaseUrl, supabaseServiceKey || supabaseAnonKey);

// Chain configurations - Only Base chain
const CHAIN_CONFIGS = {
  base: {
    name: 'Base',
    chainId: 8453,
    rpcUrl: 'https://base-mainnet.g.alchemy.com/v2/'
  }
};

// QR Token address (same on all chains if deployed)
const QR_TOKEN_ADDRESS = '0x2b5050F01d64FBb3e4Ac44dc07f0732BFb5ecadF';

// Note: ERC20 ABI not needed as we use Alchemy's alchemy_getTokenBalances method

interface TokenBalance {
  contractAddress: string;
  tokenBalance: string;
  error?: string;
}

interface ChainBalance {
  chain: string;
  nativeBalance: bigint;
  hasNativeBalance: boolean;
  hasNonQRTokens: boolean;
  error?: string;
}

/**
 * Get native balance using Alchemy JSON-RPC
 */
async function getNativeBalance(
  address: string, 
  rpcUrl: string,
  apiKey: string
): Promise<bigint> {
  const response = await fetch(`${rpcUrl}${apiKey}`, {
    method: 'POST',
    headers: { 'Content-Type': 'application/json' },
    body: JSON.stringify({
      jsonrpc: '2.0',
      method: 'eth_getBalance',
      params: [address, 'latest'],
      id: 1
    })
  });

  const data = await response.json();
  if (data.error) {
    throw new Error(`RPC Error: ${data.error.message}`);
  }
  
  return BigInt(data.result);
}

/**
 * Get token balances using Alchemy Enhanced API
 */
async function getTokenBalances(
  address: string,
  rpcUrl: string,
  apiKey: string
): Promise<TokenBalance[]> {
  const response = await fetch(`${rpcUrl}${apiKey}`, {
    method: 'POST',
    headers: { 'Content-Type': 'application/json' },
    body: JSON.stringify({
      jsonrpc: '2.0',
      method: 'alchemy_getTokenBalances',
      params: [address, 'erc20'],
      id: 1
    })
  });

  const data = await response.json();
  if (data.error) {
    // Some chains might not support this method, return empty array
    console.warn(`Token balance fetch error: ${data.error.message}`);
    return [];
  }
  
  return data.result?.tokenBalances || [];
}

/**
 * Check if wallet has only QR tokens or is empty on Base chain
 */
async function checkWalletBalancesOnBase(
  address: string,
  alchemyApiKey: string
): Promise<ChainBalance[]> {
  const results: ChainBalance[] = [];
  
  for (const [, config] of Object.entries(CHAIN_CONFIGS)) {
    try {
      console.log(`Checking ${config.name} balances for ${address}...`);
      
      // Get native balance
      const nativeBalance = await getNativeBalance(
        address, 
        config.rpcUrl, 
        alchemyApiKey
      );
      
      // Get token balances
      const tokenBalances = await getTokenBalances(
        address,
        config.rpcUrl,
        alchemyApiKey
      );
      
      // Check if has non-QR tokens
      const hasNonQRTokens = tokenBalances.some(token => {
        // Filter out tokens with zero balance
        const balance = BigInt(token.tokenBalance || '0');
        if (balance === 0n) return false;
        
        const isNotQR = token.contractAddress.toLowerCase() !== QR_TOKEN_ADDRESS.toLowerCase();
        return isNotQR;
      });
      
      results.push({
        chain: config.name,
        nativeBalance,
        hasNativeBalance: nativeBalance > 0n,
        hasNonQRTokens,
        error: undefined
      });
      
    } catch (error) {
      console.error(`Error checking ${config.name}:`, error);
      results.push({
        chain: config.name,
        nativeBalance: 0n,
        hasNativeBalance: false,
        hasNonQRTokens: false,
        error: error instanceof Error ? error.message : 'Unknown error'
      });
    }
  }
  
  return results;
}

/**
 * Get wallet-based claim amounts from database
 */
async function getWalletClaimAmounts(): Promise<{ emptyAmount: number; valueAmount: number }> {
  try {
    const { data, error } = await supabase
      .from('claim_amount_configs')
      .select('category, amount')
      .eq('is_active', true)
      .in('category', ['wallet_empty', 'wallet_has_value']);

    if (error) {
      console.error('Error fetching wallet claim amounts:', error);
      return { emptyAmount: 100, valueAmount: 500 }; // Fallback values
    }

    const emptyConfig = data?.find(row => row.category === 'wallet_empty');
    const valueConfig = data?.find(row => row.category === 'wallet_has_value');

    return {
      emptyAmount: emptyConfig?.amount || 100,
      valueAmount: valueConfig?.amount || 500
    };
  } catch (error) {
    console.error('Error fetching wallet claim amounts:', error);
    return { emptyAmount: 100, valueAmount: 500 }; // Fallback values
  }
}

/**
 * Determine claim amount based on wallet holdings
 * @returns Configured amount based on wallet status
 */
export async function determineClaimAmount(
  address: string,
  alchemyApiKey: string
): Promise<{ amount: number; reason: string; balances: ChainBalance[] }> {
  console.log(`\n🔍 WALLET BALANCE CHECK: Determining claim amount for ${address} on Base chain`);
  
  const balances = await checkWalletBalancesOnBase(address, alchemyApiKey);
  
  // Check if wallet has any value besides QR tokens
  const hasValue = balances.some(balance => 
    balance.hasNativeBalance || balance.hasNonQRTokens
  );
  
  // Get claim amounts from database
  const { emptyAmount, valueAmount } = await getWalletClaimAmounts();
  
  // Log detailed results
  console.log(`📊 Base Chain Balance:`);
  balances.forEach(balance => {
    if (!balance.error) {
      console.log(`  Native: ${ethers.formatEther(balance.nativeBalance)} ETH`);
      console.log(`  Has non-QR tokens: ${balance.hasNonQRTokens}`);
    } else {
      console.log(`  Error: ${balance.error}`);
    }
  });
  
  const amount = hasValue ? valueAmount : emptyAmount;
  const reason = hasValue 
    ? 'Wallet has ETH or other tokens on Base' 
    : 'Wallet is empty or only contains QR tokens on Base';
  
  console.log(`💰 Claim Amount: ${amount} QR (${reason})\n`);
  
  return { amount, reason, balances };
}

/**
 * Get claim amount for a specific claim source and address
 * This is a wrapper that handles the claim source logic
 * Now with Neynar score override for all users
 */
export async function getClaimAmountForAddress(
  address: string,
  claimSource: string,
  alchemyApiKey: string,
  fid?: number
): Promise<{ amount: number; neynarScore?: number }> {
  // First, check if we have a FID and can get Neynar score
  if (fid && fid > 0) {
    try {
      const userData = await fetchUserWithScore(fid);
      if (userData.neynarScore !== undefined && !userData.error) {
        // Use Neynar score to determine amount (async version for database)
        const claimConfig = await getClaimAmountByScoreAsync(userData.neynarScore);
        console.log(`🎯 Using Neynar score for FID ${fid}: ${userData.neynarScore} (${claimConfig.tier}) = ${claimConfig.amount} QR`);
        return { amount: claimConfig.amount, neynarScore: userData.neynarScore };
      }
    } catch (error) {
      console.error('Error fetching Neynar score, falling back to wallet balance check:', error);
    }
  }
  
  // Fallback to wallet balance check for web and mobile users
  if (['web', 'mobile'].includes(claimSource)) {
    const { amount } = await determineClaimAmount(address, alchemyApiKey);
    console.log(`💰 Fallback to wallet balance check: ${amount} QR`);
    return { amount };
  }
  
<<<<<<< HEAD
  // Mini-app users without Neynar score get default amount from database
  try {
    const { data } = await supabase
      .from('claim_amount_configs')
      .select('amount')
      .eq('category', 'default')
      .eq('is_active', true)
      .single();
    
    return data?.amount || 100;
  } catch {
    return 100;
  }
=======
  // Mini-app users without Neynar score get default 100 QR
  return { amount: 100 };
>>>>>>> edfbeb17
}<|MERGE_RESOLUTION|>--- conflicted
+++ resolved
@@ -257,7 +257,6 @@
     return { amount };
   }
   
-<<<<<<< HEAD
   // Mini-app users without Neynar score get default amount from database
   try {
     const { data } = await supabase
@@ -271,8 +270,4 @@
   } catch {
     return 100;
   }
-=======
-  // Mini-app users without Neynar score get default 100 QR
-  return { amount: 100 };
->>>>>>> edfbeb17
 }