import { NextRequest, NextResponse } from 'next/server';
import { createClient } from '@supabase/supabase-js';
import { ethers } from 'ethers';
import AirdropABI from '@/abi/Airdrop.json';
import { validateMiniAppUser } from '@/utils/miniapp-validation';
import { getClientIP } from '@/lib/ip-utils';
import { isRateLimited } from '@/lib/simple-rate-limit';
import { PrivyClient } from '@privy-io/server-auth';
import { getWalletPool } from '@/lib/wallet-pool';

// Initialize Privy client for server-side authentication
const privyClient = new PrivyClient(
  process.env.NEXT_PUBLIC_PRIVY_APP_ID || '',
  process.env.PRIVY_APP_SECRET || ''
);

// Setup Supabase clients
const supabaseUrl = process.env.NEXT_PUBLIC_SUPABASE_URL || '';
const supabaseAnonKey = process.env.NEXT_PUBLIC_SUPABASE_ANON_KEY || '';
const supabaseServiceKey = process.env.SUPABASE_SERVICE_ROLE_KEY || '';

// Use service role key for database operations in API routes (bypasses RLS)
const supabase = createClient(supabaseUrl, supabaseServiceKey || supabaseAnonKey);

// If we don't have service key, log a warning
if (!supabaseServiceKey) {
  console.warn('SUPABASE_SERVICE_ROLE_KEY not found, falling back to anon key - database writes may fail due to RLS');
}

const NON_FC_CLAIM_SOURCES = ['web', 'mobile', 'world']

// Contract details
const QR_TOKEN_ADDRESS = process.env.NEXT_PUBLIC_QR_COIN || '';
const WLD_TOKEN_ADDRESS = process.env.WLD_TOKEN_ADDRESS || '0x2cFc85d8E48F8EAB294be644d9E25C3030863003'; // WLD on World Chain

// Use different contracts based on claim source
const getContractAddresses = (claimSource: string = 'mini_app') => {
  if (claimSource === 'world') {
    // World context: use World-specific contract
    return {
      AIRDROP_CONTRACT_ADDRESS: process.env.AIRDROP_CONTRACT_ADDRESS_WORLD || '',
      ADMIN_PRIVATE_KEY: process.env.ADMIN_PRIVATE_KEY_WORLD || ''
    };
  } else if (NON_FC_CLAIM_SOURCES.includes(claimSource)) {
    // Web context: use contract 4
    return {
      AIRDROP_CONTRACT_ADDRESS: process.env.AIRDROP_CONTRACT_ADDRESS4 || '',
      ADMIN_PRIVATE_KEY: process.env.ADMIN_PRIVATE_KEY4 || ''
    };
  } else {
    // Mini-app context: use contract 2 (existing)
    return {
      AIRDROP_CONTRACT_ADDRESS: process.env.AIRDROP_CONTRACT_ADDRESS2 || '',
      ADMIN_PRIVATE_KEY: process.env.ADMIN_PRIVATE_KEY2 || ''
    };
  }
};

// Alchemy RPC URL for Base
const ALCHEMY_RPC_URL = 'https://base-mainnet.g.alchemy.com/v2/';
const ALCHEMY_API_KEY = process.env.NEXT_PUBLIC_ALCHEMY_API_KEY || '';
const RPC_URL = ALCHEMY_API_KEY ? 
  `${ALCHEMY_RPC_URL}${ALCHEMY_API_KEY}` : 
  'https://mainnet.base.org';

// World Chain RPC URL
const WORLD_CHAIN_RPC_URL = 'https://worldchain-mainnet.g.alchemy.com/public';

// ERC20 ABI for approval
const ERC20_ABI = [
  {
    "inputs": [
      { "internalType": "address", "name": "spender", "type": "address" },
      { "internalType": "uint256", "name": "amount", "type": "uint256" }
    ],
    "name": "approve",
    "outputs": [{ "internalType": "bool", "name": "", "type": "bool" }],
    "stateMutability": "nonpayable",
    "type": "function"
  },
  {
    "inputs": [
      { "internalType": "address", "name": "account", "type": "address" }
    ],
    "name": "balanceOf",
    "outputs": [{ "internalType": "uint256", "name": "", "type": "uint256" }],
    "stateMutability": "view",
    "type": "function"
  },
  {
    "inputs": [
      { "internalType": "address", "name": "owner", "type": "address" },
      { "internalType": "address", "name": "spender", "type": "address" }
    ],
    "name": "allowance",
    "outputs": [{ "internalType": "uint256", "name": "", "type": "uint256" }],
    "stateMutability": "view",
    "type": "function"
  }
];

// Define request data interface
interface LinkVisitRequestData {
  fid?: number; // Optional for web users
  address: string;
  auction_id: string;
  username?: string; // Optional - ignored for web users (uses verified Privy userId instead)
  winning_url?: string;
  claim_source?: string;
  captcha_token?: string; // Add captcha token
  world_id?: string; // Add World ID for World users
  [key: string]: unknown; // Allow other properties
}

// Simple delay function
const delay = (ms: number) => new Promise(resolve => setTimeout(resolve, ms));

// Import queue functionality
import { queueFailedClaim, redis } from '@/lib/queue/failedClaims';
import { getClaimAmountForAddress } from '@/lib/wallet-balance-checker';

// Function to log errors to the database
async function logFailedTransaction(params: {
  fid: number | string;
  eth_address: string;
  auction_id: string;
  username?: string | null;
  user_id?: string | null; // Add user_id parameter
  winning_url?: string | null;
  error_message: string;
  error_code?: string;
  tx_hash?: string;
  request_data?: Record<string, unknown>;
  gas_price?: string;
  gas_limit?: number;
  network_status?: string;
  retry_count?: number;
  client_ip?: string;
  claim_source?: string;
}) {
  try {
    // Check if this error is retryable BEFORE logging to database
    // These errors will NOT be logged to the failure table or queued for retry
    const nonRetryableErrors = [
      'DUPLICATE_CLAIM', 
      'DUPLICATE_CLAIM_FID', 
      'DUPLICATE_CLAIM_ADDRESS', 
      'INVALID_AUCTION_ID', 
      'INVALID_USER', 
      'VALIDATION_ERROR',
      'ADDRESS_NOT_VERIFIED',
      'IP_AUCTION_LIMIT_EXCEEDED', // Legitimate claims blocked by IP limits (web users)
      'IP_DAILY_LIMIT_EXCEEDED',   // Legitimate claims blocked by IP limits (web users)
      'WEB_VALIDATION_ERROR',      // Missing parameters for web users
      'MINIAPP_VALIDATION_ERROR',  // Missing parameters for mini-app users
      'INVALID_MINIAPP_FID',       // Invalid FID values
      'WEB_AUTH_ERROR',            // Invalid Privy authentication tokens
      'WEB_USERNAME_REQUIRED',     // Missing username for web claims
      'BANNED_USERNAME_ATTEMPT',   // Banned username attempted claim
      'BANNED_USER'                // User is banned
    ];
    
    // Only log to database if this will be queued for retry
    if (nonRetryableErrors.includes(params.error_code || '')) {
      console.log(`🚫 NOT LOGGING: Error code ${params.error_code} is non-retryable - skipping failure table`);
      return; // Don't log non-retryable errors
    }
    
    // Use the provided client IP directly, with fallback extraction from request_data
    const clientIP = params.client_ip || 
      (params.request_data?.clientIP as string) || 
      'unknown';

    console.log(`🗂️ Logging failed transaction: IP=${clientIP}, FID=${params.fid}, Error=${params.error_code} (WILL BE QUEUED)`);

    // ANTI-SPAM: Check for existing failure records to prevent duplicate queue entries
    const existingFailureChecks = [];

    // Check 1: Same username + auction_id (if username provided)
    if (params.username) {
      existingFailureChecks.push(
        supabase
          .from('link_visit_claim_failures')
          .select('id')
          .eq('username', params.username)
          .eq('auction_id', params.auction_id)
          .limit(1)
      );
      
      // ENHANCED: Also check for recent failures from same username (last 1 minute)
      existingFailureChecks.push(
        supabase
          .from('link_visit_claim_failures')
          .select('id')
          .eq('username', params.username)
          .gte('created_at', new Date(Date.now() - 60000).toISOString()) // Last 1 minute
          .limit(1)
      );
    }

    // Check 2: Same eth_address + auction_id
    if (params.eth_address && params.eth_address !== 'unknown') {
      existingFailureChecks.push(
        supabase
          .from('link_visit_claim_failures')
          .select('id')
          .eq('eth_address', params.eth_address)
          .eq('auction_id', params.auction_id)
          .limit(1)
      );
    }

    // Check 3: Same fid + auction_id (for mini-app users)
    if (typeof params.fid === 'number' && params.fid > 0) {
      existingFailureChecks.push(
        supabase
          .from('link_visit_claim_failures')
          .select('id')
          .eq('fid', params.fid)
          .eq('auction_id', params.auction_id)
          .limit(1)
      );
    }

    // Check 4: ENHANCED - Same IP + auction_id with recent timestamp (prevent IP spam)
    if (params.client_ip && params.client_ip !== 'unknown') {
      existingFailureChecks.push(
        supabase
          .from('link_visit_claim_failures')
          .select('id')
          .eq('client_ip', params.client_ip)
          .eq('auction_id', params.auction_id)
          .gte('created_at', new Date(Date.now() - 30000).toISOString()) // Last 30 seconds
          .limit(1)
      );
    }

    // Execute all checks in parallel
    const existingFailureResults = await Promise.all(existingFailureChecks);
    
    // If any check found an existing failure, skip logging
    const hasExistingFailure = existingFailureResults.some(result => 
      result.data && result.data.length > 0
    );

    if (hasExistingFailure) {
      // Determine which type of duplicate was found for better logging
      let duplicateType = 'unknown';
      let checkIndex = 0;
      
      if (params.username) {
        if (existingFailureResults[checkIndex]?.data && existingFailureResults[checkIndex].data!.length > 0) {
          duplicateType = 'username+auction';
        } else if (existingFailureResults[checkIndex + 1]?.data && existingFailureResults[checkIndex + 1].data!.length > 0) {
          duplicateType = 'username cooldown (1min)';
        }
        checkIndex += 2;
      }
      
      if (duplicateType === 'unknown' && params.eth_address && params.eth_address !== 'unknown') {
        if (existingFailureResults[checkIndex]?.data && existingFailureResults[checkIndex].data!.length > 0) {
          duplicateType = 'address+auction';
        }
        checkIndex += 1;
      }
      
      if (duplicateType === 'unknown' && typeof params.fid === 'number' && params.fid > 0) {
        if (existingFailureResults[checkIndex]?.data && existingFailureResults[checkIndex].data!.length > 0) {
          duplicateType = 'fid+auction';
        }
        checkIndex += 1;
      }
      
      if (duplicateType === 'unknown' && params.client_ip && params.client_ip !== 'unknown') {
        if (existingFailureResults[checkIndex]?.data && existingFailureResults[checkIndex].data!.length > 0) {
          duplicateType = 'IP cooldown (30sec)';
        }
      }

      console.log(`🚫 SKIPPING DUPLICATE FAILURE (${duplicateType}): FID=${params.fid}, username=${params.username}, address=${params.eth_address}, auction=${params.auction_id}, IP=${clientIP}`);
      return; // Don't log duplicate failures
    }

    // No existing failure found - proceed with logging
    const { data, error } = await supabase
      .from('link_visit_claim_failures')
      .insert({
        fid: params.fid,
        eth_address: params.eth_address,
        auction_id: params.auction_id,
        username: params.username || null,
        user_id: params.user_id || null,
        winning_url: params.winning_url || null,
        error_message: params.error_message,
        error_code: params.error_code || null,
        tx_hash: params.tx_hash || null,
        request_data: params.request_data ? JSON.stringify(params.request_data) : null,
        gas_price: params.gas_price || null,
        gas_limit: params.gas_limit || null,
        network_status: params.network_status || null,
        retry_count: params.retry_count || 0,
        client_ip: clientIP,
        claim_source: params.claim_source || 'mini_app'
      })
      .select('id')
      .single();

    if (error) {
      console.error('Failed to log error to database:', error);
      return;
    }
    
    console.log(`✅ LOGGED NEW FAILURE: ID=${data.id}, FID=${params.fid}, Error=${params.error_code}`);
    
    // Now queue for retry since we only log retryable errors
    await queueFailedClaim({
      id: data.id,
      fid: typeof params.fid === 'number' ? params.fid : 0, // Use 0 for string FIDs (web users)
      eth_address: params.eth_address,
      auction_id: params.auction_id,
      username: params.username as string | null,
      user_id: params.user_id as string | null,
      winning_url: params.winning_url as string | null,
      claim_source: params.claim_source || 'mini_app',
    });
    console.log(`📋 QUEUED FOR RETRY: Failure ID=${data.id}`);
  } catch (logError) {
    console.error('Error while logging to failure table:', logError);
  }
}

// Function to retry transactions with exponential backoff
async function executeWithRetry<T>(
  operation: (attempt: number) => Promise<T>,
  maxRetries: number = 3,
  initialDelayMs: number = 1000,
  txHashCallback?: (hash: string) => void
): Promise<T> {
  let attempt = 0;
  let lastError: Error | unknown;
  let lastTxHash: string | undefined;

  while (attempt <= maxRetries) {
    try {
      return await operation(attempt);
    } catch (error) {
      lastError = error;
      
      // Extract transaction hash if available for tracking
      if (error && typeof error === 'object' && 'hash' in error) {
        lastTxHash = (error as { hash?: string }).hash;
        if (txHashCallback && lastTxHash) {
          txHashCallback(lastTxHash);
        }
      }
      
      // Check if this is a retryable error
      const isRetryable = error instanceof Error && (
        error.message?.includes('replacement fee too low') ||
        error.message?.includes('nonce has already been used') ||
        error.message?.includes('transaction underpriced') ||
        error.message?.includes('timeout') ||
        error.message?.includes('network error') ||
        error.message?.includes('transaction execution reverted')
      );
      
      // For timeout errors, check if the transaction actually succeeded
      if (error instanceof Error && error.message?.includes('timeout') && lastTxHash) {
        console.log(`Transaction timed out, checking on-chain status for tx: ${lastTxHash}`);
        try {
          const provider = new ethers.JsonRpcProvider(RPC_URL);
          const txReceipt = await provider.getTransactionReceipt(lastTxHash);
          if (txReceipt && txReceipt.status === 1) {
            console.log(`Transaction ${lastTxHash} actually succeeded on-chain despite timeout`);
            return txReceipt as T;
          }
        } catch (checkError) {
          console.error('Error checking transaction status:', checkError);
        }
      }
      
      // Don't retry if error is not retryable
      if (!isRetryable || attempt >= maxRetries) {
        throw error;
      }
      
      // Log retry attempt
      const errorMessage = error instanceof Error ? error.message : String(error);
      console.log(`Transaction failed (attempt ${attempt + 1}/${maxRetries + 1}). Retrying in ${initialDelayMs * 2 ** attempt}ms. Error: ${errorMessage}`);
      
      // Wait with exponential backoff
      await delay(initialDelayMs * 2 ** attempt);
      attempt++;
    }
  }
  
  throw lastError;
}

export async function POST(request: NextRequest) {
  let requestData: Partial<LinkVisitRequestData> = {};
  let lockKey: string | undefined;
  let fidLockKey: string | undefined;
  let walletConfig: { wallet: ethers.Wallet; airdropContract: string; lockKey: string } | null = null;
  let walletPool: ReturnType<typeof getWalletPool> | null = null;
  
  // Get client IP for logging
  const clientIP = getClientIP(request, true); // Enable debug mode temporarily
  
  console.log(`🌐 REQUEST IP DEBUGGING: Detected IP=${clientIP}`);
  
  try {
    // Validate API key first
    const apiKey = request.headers.get('x-api-key');
    const validApiKey = process.env.LINK_CLICK_API_KEY;
    
    if (!apiKey || !validApiKey || apiKey !== validApiKey) {
      console.error(`🚨 UNAUTHORIZED ACCESS from IP: ${clientIP}`);
      return NextResponse.json({ success: false, error: 'Unauthorized' }, { status: 401 });
    }
    
    // Parse request body to determine claim source for differentiated rate limiting
    requestData = await request.json() as LinkVisitRequestData;
    const { fid, address, auction_id, username, winning_url, claim_source, world_id } = requestData;
    
    // Differentiated rate limiting: Web (2/min) vs Mini-app (3/min)
    const rateLimit = NON_FC_CLAIM_SOURCES.includes(claim_source || '') ? 2 : 3;
    const rateLimitWindow = 60000; // 1 minute
    
    if (isRateLimited(clientIP, rateLimit, rateLimitWindow)) {
      console.log(`🚫 RATE LIMITED: IP=${clientIP} (${NON_FC_CLAIM_SOURCES.includes(claim_source || '') ? 'web/mobile' : 'mini-app'}: ${rateLimit} requests/min exceeded)`);
      return NextResponse.json({ success: false, error: 'Rate Limited' }, { status: 429 });
    }
    
    // Log all requests with IP
    console.log(`💰 LINK VISIT CLAIM: IP=${clientIP}, FID=${fid || 'none'}, auction=${auction_id}, address=${address || 'none'}, username=${username || 'none'}, source=${claim_source || 'mini_app'}`);
    
    // IP-based anti-bot validation (WEB USERS ONLY)
    if (NON_FC_CLAIM_SOURCES.includes(claim_source || '')) {
      console.log(`🛡️ IP VALIDATION: Checking IP ${clientIP} for web claim protection`);
      
      // Check 1: Max 3 claims per IP per auction
      const { data: ipClaimsThisAuction } = await supabase
        .from('link_visit_claims')
        .select('id, claimed_at, eth_address')
        .eq('auction_id', auction_id)
        .eq('client_ip', clientIP)
        .not('claimed_at', 'is', null);
      
      if (ipClaimsThisAuction && ipClaimsThisAuction.length >= 3) {
        console.log(`🚫 IP AUCTION LIMIT EXCEEDED: IP=${clientIP} has ${ipClaimsThisAuction.length} claims for auction ${auction_id} (limit: 3)`);
        
        await logFailedTransaction({
          fid: -1,
          eth_address: address || 'unknown',
          auction_id: auction_id || 'unknown',
          username: username || null,
          user_id: null, // IP limit failures don't have user context
          winning_url: winning_url || null,
          error_message: `IP ${clientIP} exceeded per-auction limit: ${ipClaimsThisAuction.length}/3 claims`,
          error_code: 'IP_AUCTION_LIMIT_EXCEEDED',
          request_data: { ...requestData, clientIP } as Record<string, unknown>,
          client_ip: clientIP,
          claim_source
        });
        
        return NextResponse.json({ 
          success: false, 
          error: 'Rate limit exceeded for this auction',
          code: 'IP_AUCTION_LIMIT_EXCEEDED'
        }, { status: 429 });
      }
      
      // Check 2: Max 5 claims per IP per 24 hours
      const yesterday = new Date();
      yesterday.setHours(yesterday.getHours() - 24);
      
      const { data: ipClaimsDaily, error: ipDailyError } = await supabase
        .from('link_visit_claims')
        .select('id, claimed_at, auction_id')
        .eq('client_ip', clientIP)
        .gte('claimed_at', yesterday.toISOString())
        .not('claimed_at', 'is', null);
      
      if (ipDailyError) {
        console.error('Error checking IP daily claims:', ipDailyError);
      } else if (ipClaimsDaily && ipClaimsDaily.length >= 5) {
        console.log(`🚫 IP DAILY LIMIT: IP=${clientIP} has ${ipClaimsDaily.length} claims in 24h (max: 5)`);
        
        // Log this as a blocked attempt
        await logFailedTransaction({
          fid: -1,
          eth_address: address || 'unknown',
          auction_id: auction_id || 'unknown',
          username: username || null,
          user_id: null, // IP limit failures don't have user context
          winning_url: winning_url || null,
          error_message: `IP ${clientIP} exceeded daily limit (${ipClaimsDaily.length}/5 claims in 24h)`,
          error_code: 'IP_DAILY_LIMIT_EXCEEDED',
          request_data: { ...requestData, clientIP } as Record<string, unknown>,
          client_ip: clientIP,
          claim_source
        });
        
        return NextResponse.json({ 
          success: false, 
          error: 'Too many claims from this IP address in the last 24 hours' 
        }, { status: 429 });
      }
      
      console.log(`✅ IP VALIDATION PASSED: IP=${clientIP} (auction: ${ipClaimsThisAuction?.length || 0}/3, daily: ${ipClaimsDaily?.length || 0}/5)`);
    }
    
    // Ban check moved to after authentication to access verified usernames
    
    // For mini-app claims, acquire FID lock first to prevent same FID claiming with multiple addresses
    if (!NON_FC_CLAIM_SOURCES.includes(claim_source || '') && fid) {
      fidLockKey = `claim-fid-lock:${fid}:${auction_id}`;
      
      const fidLockAcquired = await redis.set(fidLockKey, Date.now().toString(), {
        nx: true, // Only set if not exists
        ex: 300   // Extended to 5 minutes to cover blockchain + DB operations
      });
      
      if (!fidLockAcquired) {
        console.log(`🔒 FID DUPLICATE BLOCKED: FID ${fid} already processing claim for auction ${auction_id}`);
        return NextResponse.json({ 
          success: false, 
          error: 'This Farcaster account is already processing a claim. Please wait a moment and try again.',
          code: 'FID_CLAIM_IN_PROGRESS'
        }, { status: 429 });
      }
      
      console.log(`🔓 ACQUIRED FID LOCK: FID ${fid} for auction ${auction_id}`);
    }
    
    // Create user-specific address lock to prevent concurrent duplicate claims
    lockKey = `claim-lock:${address?.toLowerCase()}:${auction_id}`;
    
    const lockAcquired = await redis.set(lockKey, Date.now().toString(), {
      nx: true, // Only set if not exists
      ex: 300   // Extended to 5 minutes to cover blockchain + DB operations
    });
    
    if (!lockAcquired) {
      console.log(`🔒 ADDRESS DUPLICATE BLOCKED: ${address} already processing claim for auction ${auction_id}`);
      return NextResponse.json({ 
        success: false, 
        error: 'A claim is already being processed for this address. Please wait a moment and try again.',
        code: 'ADDRESS_CLAIM_IN_PROGRESS'
      }, { status: 429 });
    }
    
    console.log(`🔓 ACQUIRED ADDRESS LOCK: ${address} for auction ${auction_id}`);
    
    try {
      // PRIORITY: Check duplicates immediately after acquiring locks, before expensive operations
      console.log(`🔍 EARLY DUPLICATE CHECK: Checking claims for auction ${auction_id}`);
      
      // Quick duplicate check by address first (applies to both web and mini-app)
      const { data: existingClaimByAddress, error: addressCheckError } = await supabase
        .from('link_visit_claims')
        .select('tx_hash, claimed_at, claim_source')
        .eq('eth_address', address)
        .eq('auction_id', auction_id)
        .not('claimed_at', 'is', null);
      
      if (addressCheckError) {
        console.error('Error in early address duplicate check:', addressCheckError);
        return NextResponse.json({
          success: false,
          error: 'Database error when checking claim status'
        }, { status: 500 });
      }
      
      if (existingClaimByAddress && existingClaimByAddress.length > 0) {
        const existing = existingClaimByAddress[0];
        console.log(`🚫 EARLY DUPLICATE DETECTED BY ADDRESS: ${address} already claimed for auction ${auction_id} at tx ${existing.tx_hash} (source: ${existing.claim_source})`);
        return NextResponse.json({ 
          success: false, 
          error: 'This wallet address has already claimed tokens for this auction',
          tx_hash: existing.tx_hash
        }, { status: 400 });
      }
      
      // For mini-app users, also check by FID
      if (!NON_FC_CLAIM_SOURCES.includes(claim_source || '') && fid) {
        const { data: existingClaimByFid, error: fidCheckError } = await supabase
          .from('link_visit_claims')
          .select('tx_hash, claimed_at, claim_source')
          .eq('fid', fid)
          .eq('auction_id', auction_id)
          .not('claimed_at', 'is', null);
        
        if (fidCheckError) {
          console.error('Error in early FID duplicate check:', fidCheckError);
          return NextResponse.json({
            success: false,
            error: 'Database error when checking FID claim status'
          }, { status: 500 });
        }
        
        if (existingClaimByFid && existingClaimByFid.length > 0) {
          const existing = existingClaimByFid[0];
          console.log(`🚫 EARLY DUPLICATE DETECTED BY FID: FID ${fid} already claimed for auction ${auction_id} at tx ${existing.tx_hash} (source: ${existing.claim_source})`);
          return NextResponse.json({ 
            success: false, 
            error: 'This Farcaster account has already claimed tokens for this auction',
            tx_hash: existing.tx_hash
          }, { status: 400 });
        }
      }
      
      console.log(`✅ EARLY DUPLICATE CHECK PASSED: No existing claims found for auction ${auction_id}`);
      
      // Validate required parameters based on context
      let effectiveFid: number;
      let effectiveUsername: string | null = null;
      let effectiveUserId: string | null = null; // For verified Privy userId (web users only)
      let verifiedTwitterUsername: string | null = null; // Declare here for broader scope
      let privyUserId: string = ''; // Declare here for broader scope
    
    if (NON_FC_CLAIM_SOURCES.includes(claim_source || '')) {
      // Verify auth token for web/world users
      const authHeader = request.headers.get('authorization');
      if (!authHeader || !authHeader.startsWith('Bearer ')) {
        console.log(`🚫 AUTH ERROR: IP=${clientIP}, claim_source=${claim_source}, Missing or invalid authorization header`);
        return NextResponse.json({ 
          success: false, 
          error: claim_source === 'world' ? 'Authentication required. Please sign in with World ID.' : 'Authentication required. Please sign in with Twitter.' 
        }, { status: 401 });
      }
      
      const authToken = authHeader.substring(7); // Remove 'Bearer ' prefix
      
      // Check if we have an ID token in the request headers or cookies
      // ID token is required to avoid rate limits when fetching user data
      const idToken = request.headers.get('x-privy-id-token') || 
                     request.cookies.get('privy-id-token')?.value;
      
      // Verify the Privy auth token and extract userId
<<<<<<< HEAD
      let privyUserId: string;
      let hasWorldId = false;
=======
>>>>>>> f840df24
      try {
        // First verify the auth token
        const verifiedClaims = await privyClient.verifyAuthToken(authToken);
        
        // Check if the token is valid and user is authenticated
        if (!verifiedClaims.userId) {
          throw new Error('No user ID in token claims');
        }
        
<<<<<<< HEAD
        // Check if user has World ID linked for World claims
        if (claim_source === 'world') {
          // For World users, we check if they have a World ID in their claims
          const user = await privyClient.getUser(verifiedClaims.userId);
          hasWorldId = user.linkedAccounts?.some((account: { type: string }) => account.type === 'world_id');
          
          if (!hasWorldId) {
            console.log(`🚫 WORLD AUTH ERROR: IP=${clientIP}, User ${verifiedClaims.userId} does not have World ID linked`);
            return NextResponse.json({ 
              success: false, 
              error: 'World ID verification required. Please authenticate with World ID.' 
            }, { status: 401 });
          }
        }
        
        // Use the verified Privy userId instead of untrusted username input
        privyUserId = verifiedClaims.userId;
        console.log(`✅ AUTH SUCCESS: IP=${clientIP}, claim_source=${claim_source}, Verified User: ${privyUserId}${hasWorldId ? ' (has World ID)' : ''}`);
=======
        // Use the verified Privy userId
        privyUserId = verifiedClaims.userId;
        
        // Try to get full user data using idToken (to avoid rate limits)
        try {
          if (!idToken) {
            console.log(`🚫 WEB AUTH ERROR: IP=${clientIP}, No ID token provided - cannot verify Twitter username`);
            // NO FALLBACK - we require verified Twitter username from Privy
            verifiedTwitterUsername = null;
          } else {
            // This method verifies the token and returns the user object without rate limits
            const user = await privyClient.getUser({ idToken });
            
            // Extract Twitter username from linked accounts
            if (user && user.linkedAccounts) {
              const twitterAccount = user.linkedAccounts.find((account) => 
                account.type === 'twitter_oauth'
              );
              
              if (twitterAccount && 'username' in twitterAccount) {
                verifiedTwitterUsername = twitterAccount.username;
                console.log(`✅ WEB AUTH: IP=${clientIP}, Verified Privy User: ${privyUserId}, Twitter: @${verifiedTwitterUsername}`);
              } else {
                console.log(`⚠️ WEB AUTH: IP=${clientIP}, User ${privyUserId} has no Twitter account linked`);
                verifiedTwitterUsername = null;
              }
            } else {
              console.log(`⚠️ WEB AUTH: IP=${clientIP}, Could not retrieve user data from ID token`);
              verifiedTwitterUsername = null;
            }
          }
        } catch (getUserError) {
          console.log(`🚫 WEB AUTH ERROR: IP=${clientIP}, Failed to verify user with ID token:`, getUserError);
          // NO FALLBACK - username must be verified through Privy to prevent duplicates
          verifiedTwitterUsername = null;
        }
>>>>>>> f840df24
      } catch (error) {
        console.log(`🚫 AUTH ERROR: IP=${clientIP}, claim_source=${claim_source}, Invalid auth token:`, error);
        return NextResponse.json({ 
          success: false, 
          error: 'Invalid authentication. Please sign in again.' 
        }, { status: 401 });
      }
      
      // Web/World users need address and auction_id
      if (!address || !auction_id) {
        console.log(`🚫 VALIDATION ERROR: IP=${clientIP}, claim_source=${claim_source}, Missing required parameters (address or auction_id). Received: address=${address}, auction_id=${auction_id}`);

        const addressHash = address?.slice(2).toLowerCase(); // Remove 0x and lowercase
        const hashNumber = parseInt(addressHash?.slice(0, 8) || '0', 16);
        effectiveFid = -(hashNumber % 1000000000);
        
        await logFailedTransaction({
          fid: effectiveFid,
          eth_address: address || 'unknown',
          auction_id: auction_id || 'unknown',
          username: privyUserId, // Use verified Privy userId
          user_id: privyUserId, // For web claims, store the verified userId
          winning_url: null,
          error_message: 'Missing required parameters for web user (address or auction_id)',
          error_code: 'WEB_VALIDATION_ERROR',
          request_data: { ...requestData, clientIP } as Record<string, unknown>,
          client_ip: clientIP,
          claim_source
        });
        
        return NextResponse.json({ success: false, error: 'Missing required parameters (address or auction_id)' }, { status: 400 });
      }
<<<<<<< HEAD
      // Create a unique negative FID from wallet address hash
      const addressHash = address.slice(2).toLowerCase(); // Remove 0x and lowercase
      const hashNumber = parseInt(addressHash.slice(0, 8), 16); // Take first 8 hex chars
      
      if (claim_source === 'world') {
        // World users get a different FID range
        effectiveFid = -(hashNumber % 1000000000) - 2000000000; // Add offset for World users
        effectiveUsername = username || null; // World username from MiniKit
        effectiveUserId = privyUserId; // Use verified Privy userId
        console.log(`🌍 WORLD CLAIM: IP=${clientIP}, Verified userId=${privyUserId}, World ID provided=${!!world_id}, Display username=${username || 'none'}`);
      } else {
        // Web users (Twitter)
        effectiveFid = -(hashNumber % 1000000000); // Make it negative and limit size
        effectiveUsername = username || null; // Keep original username from request for display/logging
        effectiveUserId = privyUserId; // 🔒 SECURITY: Use verified Privy userId for validation
        console.log(`🔐 SECURE WEB CLAIM: IP=${clientIP}, Verified userId=${privyUserId}, Display username=${username || 'none'}`);
      }
=======
      // NEW: Enforce username requirement for web claims
      if (claim_source === 'web' && !verifiedTwitterUsername) {
        console.log(`🚫 WEB USERNAME REQUIRED: IP=${clientIP}, User ${privyUserId} attempted claim without username`);
        
        const addressHash = address?.slice(2).toLowerCase() || ''; // Remove 0x and lowercase
        const hashNumber = parseInt(addressHash.slice(0, 8) || '0', 16);
        effectiveFid = -(hashNumber % 1000000000);
        
        await logFailedTransaction({
          fid: effectiveFid,
          eth_address: address || 'unknown',
          auction_id: auction_id,
          username: null,
          user_id: privyUserId,
          winning_url: null,
          error_message: 'Username required for web claims to prevent exploitation',
          error_code: 'WEB_USERNAME_REQUIRED',
          request_data: { ...requestData, clientIP } as Record<string, unknown>,
          client_ip: clientIP
        });
        
        return NextResponse.json({ 
          success: false, 
          error: 'Username is required to claim $QR. Please ensure your account username is included in the request.' 
        }, { status: 400 });
      }

      // NEW: Specific ban on "anj_juan23582" username
      if (verifiedTwitterUsername && verifiedTwitterUsername.toLowerCase() === 'anj_juan23582') {
        console.log(`🚫 SPECIFIC USERNAME BAN: IP=${clientIP}, Banned username "${verifiedTwitterUsername}" attempted to claim`);
        
        const addressHash = address?.slice(2).toLowerCase() || ''; // Remove 0x and lowercase
        const hashNumber = parseInt(addressHash.slice(0, 8) || '0', 16);
        effectiveFid = -(hashNumber % 1000000000);
        
        await logFailedTransaction({
          fid: effectiveFid,
          eth_address: address || 'unknown',
          auction_id: auction_id,
          username: verifiedTwitterUsername,
          user_id: privyUserId,
          winning_url: null,
          error_message: `Banned username attempted claim: ${verifiedTwitterUsername}`,
          error_code: 'BANNED_USERNAME_ATTEMPT',
          request_data: { ...requestData, clientIP } as Record<string, unknown>,
          client_ip: clientIP
        });
        
        return NextResponse.json({ 
          success: false, 
          error: 'This account is not eligible to claim $QR.' 
        }, { status: 403 });
      }
      
      // Create a unique negative FID from wallet address hash for web users
      if (address) {
        const addressHash = address.slice(2).toLowerCase(); // Remove 0x and lowercase
        const hashNumber = parseInt(addressHash.slice(0, 8), 16); // Take first 8 hex chars
        effectiveFid = -(hashNumber % 1000000000); // Make it negative and limit size
      } else {
        effectiveFid = -1; // Fallback for missing address
      }
      effectiveUsername = verifiedTwitterUsername; // Use verified Twitter username from Privy
      effectiveUserId = privyUserId; // 🔒 SECURITY: Use verified Privy userId for validation
      
      console.log(`🔐 SECURE WEB CLAIM: IP=${clientIP}, Verified userId=${privyUserId}, Username=@${verifiedTwitterUsername}`);
>>>>>>> f840df24
    } else {
      // Mini-app users need fid, address, auction_id, and username
      if (!fid || !address || !auction_id || !username) {
        console.log(`🚫 MINI-APP VALIDATION ERROR: IP=${clientIP}, Missing required parameters (fid, address, auction_id, or username). Received: fid=${fid}, address=${address}, auction_id=${auction_id}, username=${username}`);
        
        await logFailedTransaction({
          fid: fid || 0,
          eth_address: address || 'unknown',
          auction_id: auction_id || 'unknown',
          username: username || undefined,
          user_id: null, // Mini-app users don't have Privy userId
          winning_url: null,
          error_message: 'Missing required parameters for mini-app user (fid, address, auction_id, or username)',
          error_code: 'MINIAPP_VALIDATION_ERROR',
          request_data: { ...requestData, clientIP } as Record<string, unknown>,
          client_ip: clientIP
        });
        
        return NextResponse.json({ success: false, error: 'Missing required parameters (fid, address, auction_id, or username)' }, { status: 400 });
      }
      
      // ENFORCE: Mini-app FIDs must be positive integers
      if (fid <= 0) {
        console.log(`🚫 MINI-APP FID ERROR: IP=${clientIP}, Invalid FID=${fid} - mini-app FIDs must be positive`);
        
        await logFailedTransaction({
          fid: fid,
          eth_address: address,
          auction_id: auction_id,
          username: username,
          user_id: null, // Mini-app users don't have Privy userId
          winning_url: null,
          error_message: `Invalid FID for mini-app user: ${fid} (must be positive)`,
          error_code: 'INVALID_MINIAPP_FID',
          request_data: { ...requestData, clientIP } as Record<string, unknown>,
          client_ip: clientIP
        });
        
        return NextResponse.json({ success: false, error: 'Invalid FID - mini-app FIDs must be positive integers' }, { status: 400 });
      }
      
      effectiveFid = fid; // Use actual fid for mini-app users (guaranteed positive)
      effectiveUsername = username; // Use actual username for mini-app users
      effectiveUserId = null; // Mini-app users don't have Privy userId
    }
    
    // CHECK BANNED USERS TABLE - applies to both web and mini-app users
    // Enhanced username checking with multiple approaches for better coverage
    console.log(`🔍 BAN CHECK: IP=${clientIP}, FID=${effectiveFid}, username=${effectiveUsername}, address=${address}`);
    
    // Check 1: By FID (only for mini-app users with real Farcaster FIDs)
    if (effectiveFid && effectiveFid > 0) {
      const { data: bannedByFid, error: fidBanError } = await supabase
        .from('banned_users')
        .select('fid, username, eth_address, reason, created_at, auto_banned, total_claims_attempted')
        .eq('fid', effectiveFid)
        .maybeSingle();
      
      if (fidBanError) {
        console.error('Error checking banned users by FID:', fidBanError);
      }
      
      if (bannedByFid) {
        console.log(`🚫 BANNED USER BLOCKED BY FID: IP=${clientIP}, FID=${effectiveFid}, banned_username=${bannedByFid.username}, reason=${bannedByFid.reason}`);
        
        // Update last attempt and increment counter
        const currentAttempts = bannedByFid.total_claims_attempted || 0;
        await supabase
          .from('banned_users')
          .update({
            last_attempt_at: new Date().toISOString(),
            total_claims_attempted: currentAttempts + 1
          })
          .eq('fid', bannedByFid.fid);
        
        // Also update IP addresses with raw SQL
        await supabase.rpc('add_ip_to_banned_user', {
          banned_fid: bannedByFid.fid,
          new_ip: clientIP
        });
        
        return NextResponse.json({ 
          success: false, 
          error: 'This account has been banned due to policy violations',
          code: 'BANNED_USER'
        }, { status: 403 });
      }
    }
    
    // Check 2: By Username (case-insensitive, with and without @ prefix)
    if (effectiveUsername) {
      const usernameVariants = [
        effectiveUsername.toLowerCase(),
        effectiveUsername.toLowerCase().replace(/^@/, ''), // Remove @ if present
        `@${effectiveUsername.toLowerCase().replace(/^@/, '')}`, // Add @ if not present
        effectiveUsername // Original case
      ];
      
      console.log(`🔍 Checking username variants: ${usernameVariants.join(', ')}`);
      
      for (const usernameVariant of usernameVariants) {
        const { data: bannedByUsername, error: usernameBanError } = await supabase
          .from('banned_users')
          .select('fid, username, eth_address, reason, created_at, auto_banned, total_claims_attempted')
          .ilike('username', usernameVariant)
          .maybeSingle();
        
        if (usernameBanError) {
          console.error(`Error checking banned users by username "${usernameVariant}":`, usernameBanError);
          continue;
        }
        
        if (bannedByUsername) {
          console.log(`🚫 BANNED USER BLOCKED BY USERNAME: IP=${clientIP}, username=${effectiveUsername}, banned_as=${bannedByUsername.username}, FID=${bannedByUsername.fid}, reason=${bannedByUsername.reason}`);
          
          // Update last attempt and increment counter
          const currentAttempts = bannedByUsername.total_claims_attempted || 0;
          await supabase
            .from('banned_users')
            .update({
              last_attempt_at: new Date().toISOString(),
              total_claims_attempted: currentAttempts + 1
            })
            .eq('fid', bannedByUsername.fid);
          
          // Also update IP addresses with raw SQL
          await supabase.rpc('add_ip_to_banned_user', {
            banned_fid: bannedByUsername.fid,
            new_ip: clientIP
          });
          
          return NextResponse.json({ 
            success: false, 
            error: 'This account has been banned due to policy violations',
            code: 'BANNED_USER'
          }, { status: 403 });
        }
      }
    }
    
    // Check 3: By ETH Address (case-insensitive)
    if (address) {
      const { data: bannedByAddress, error: addressBanError } = await supabase
        .from('banned_users')
        .select('fid, username, eth_address, reason, created_at, auto_banned, total_claims_attempted')
        .ilike('eth_address', address)
        .maybeSingle();
      
      if (addressBanError) {
        console.error('Error checking banned users by address:', addressBanError);
      }
      
      if (bannedByAddress) {
        console.log(`🚫 BANNED USER BLOCKED BY ADDRESS: IP=${clientIP}, address=${address}, banned_username=${bannedByAddress.username}, FID=${bannedByAddress.fid}, reason=${bannedByAddress.reason}`);
        
        // Update last attempt and increment counter
        const currentAttempts = bannedByAddress.total_claims_attempted || 0;
        await supabase
          .from('banned_users')
          .update({
            last_attempt_at: new Date().toISOString(),
            total_claims_attempted: currentAttempts + 1
          })
          .eq('fid', bannedByAddress.fid);
        
        // Also update IP addresses with raw SQL
        await supabase.rpc('add_ip_to_banned_user', {
          banned_fid: bannedByAddress.fid,
          new_ip: clientIP
        });
        
        return NextResponse.json({ 
          success: false, 
          error: 'This account has been banned due to policy violations',
          code: 'BANNED_USER'
        }, { status: 403 });
      }
    }
    
    console.log(`✅ BAN CHECK PASSED: IP=${clientIP}, FID=${effectiveFid}, username=${effectiveUsername}, address=${address} - No bans found`);
    
    // Validate that this is the latest settled auction
    try {
      // Get the latest won auction from winners table
      const { data: latestWinner, error } = await supabase
        .from('winners')
        .select('token_id')
        .order('token_id', { ascending: false })
        .limit(1);
      
      if (error) {
        console.error('Error fetching latest won auction:', error);
        return NextResponse.json({ 
          success: false, 
          error: 'Error validating auction ID' 
        }, { status: 500 });
      }
      
      if (!latestWinner || latestWinner.length === 0) {
        console.error('No won auctions found');
        return NextResponse.json({ 
          success: false, 
          error: 'No won auctions found' 
        }, { status: 400 });
      }
      
      const latestWonId = parseInt(latestWinner[0].token_id);
      const requestedId = parseInt(auction_id);
      
      // ONLY allow claims for the latest won auction (not future auctions)
      // This ensures all claims are recorded for the actual latest won auction
      const isValidAuction = requestedId === latestWonId;
      
      console.log(`Validating auction claim: requested=${requestedId}, latest won=${latestWonId}, isValid=${isValidAuction}`);
      
      if (!isValidAuction) {
        const errorMessage = `Invalid auction ID - can only claim from latest won auction (${latestWonId})`;
        
        // Don't queue failed transactions for invalid auction IDs - these are user errors/gaming attempts
        return NextResponse.json({ success: false, error: errorMessage }, { status: 400 });
      }
    } catch (error) {
      console.error('Error validating auction ID:', error);
      return NextResponse.json({ 
        success: false, 
        error: 'Error validating auction ID' 
      }, { status: 500 });
    }
    
    // Default winning URL if not provided
    const winningUrl = winning_url || `https://qrcoin.fun/auction/${auction_id}`;
    
    // Additional detailed logging
    console.log(`📋 DETAILED CLAIM: IP=${clientIP}, FID=${fid}, address=${address}, auction=${auction_id}, username=${username || 'unknown'}`);
    
    // Validate Mini App user and verify wallet address in one call (skip for web users)
    if (!NON_FC_CLAIM_SOURCES.includes(claim_source || '')) {
      console.log(`🔍 MINI-APP VALIDATION: IP=${clientIP}, FID=${effectiveFid}, username=${effectiveUsername}, address=${address} - validating via miniapp-validation.ts`);
      
      const userValidation = await validateMiniAppUser(effectiveFid, effectiveUsername || undefined, address);
      if (!userValidation.isValid) {
        console.log(`🚫 MINI-APP VALIDATION FAILED: IP=${clientIP}, FID=${effectiveFid}, username=${effectiveUsername}, address=${address} - Error: ${userValidation.error}`);
        
        // Don't queue failed transactions for validation errors - just return error
        // These are user errors, not system failures that need retry
        return NextResponse.json({ 
          success: false, 
          error: userValidation.error || 'Invalid user or spoofed request' 
        }, { status: 400 });
      }
      
      console.log(`✅ MINI-APP VALIDATION PASSED: IP=${clientIP}, FID=${effectiveFid}, username=${effectiveUsername}, address=${address} - Address verified for this Farcaster account`);
    }
    
    // Clean up any incomplete claims (no tx_hash) for this FID/address/user to allow retry
    console.log(`🧹 CLEANUP: Removing any incomplete claims for auction ${auction_id}`);
    
    // Clean up incomplete claims by address
    const { error: cleanupAddressError } = await supabase
      .from('link_visit_claims')
      .delete()
      .eq('eth_address', address)
      .eq('auction_id', auction_id)
      .is('tx_hash', null);
    
    if (cleanupAddressError) {
      console.warn('Error cleaning up incomplete address claims:', cleanupAddressError);
    }
    
    // Clean up incomplete claims by FID (mini-app only)
    if (!NON_FC_CLAIM_SOURCES.includes(claim_source || '') && fid) {
      const { error: cleanupFidError } = await supabase
        .from('link_visit_claims')
        .delete()
        .eq('fid', fid)
        .eq('auction_id', auction_id)
        .is('tx_hash', null);
      
      if (cleanupFidError) {
        console.warn('Error cleaning up incomplete FID claims:', cleanupFidError);
      }
    }
    
    // Clean up incomplete claims by user (if applicable)
    if (effectiveUserId || effectiveUsername) {
      const checkField = effectiveUserId ? 'user_id' : 'username';
      const checkValue = effectiveUserId || effectiveUsername;
      
      const { error: cleanupUserError } = await supabase
        .from('link_visit_claims')
        .delete()
        .eq(checkField, checkValue)
        .eq('auction_id', auction_id)
        .is('tx_hash', null);
      
      if (cleanupUserError) {
        console.warn(`Error cleaning up incomplete ${checkField} claims:`, cleanupUserError);
      }
    }
    
    console.log(`✅ CLEANUP COMPLETE: Ready to proceed with new claim`);
    
    // Initialize ethers provider and get wallet from pool
    const provider = new ethers.JsonRpcProvider(RPC_URL);
    walletPool = getWalletPool(provider);
    
    let adminWallet: ethers.Wallet;
    let DYNAMIC_AIRDROP_CONTRACT: string;
    
    // Determine the purpose based on claim source
    let walletPurpose: 'link-web' | 'mobile-link-visit' | 'link-miniapp';
    if (claim_source === 'mobile') {
      walletPurpose = 'mobile-link-visit';
    } else if (claim_source === 'web') {
      walletPurpose = 'link-web';
    } else {
      walletPurpose = 'link-miniapp';
    }
    
    // Check if we should use direct wallet (pool disabled for this purpose)
    const directWallet = walletPool.getDirectWallet(walletPurpose);
    
    if (directWallet) {
      // Use direct wallet without pool logic
      console.log(`Using direct wallet ${directWallet.wallet.address} (pool disabled for ${walletPurpose})`);
      adminWallet = directWallet.wallet;
      DYNAMIC_AIRDROP_CONTRACT = directWallet.airdropContract;
    } else {
      // Use wallet pool
      try {
        walletConfig = await walletPool.getAvailableWallet(walletPurpose);
        console.log(`Using wallet ${walletConfig.wallet.address} with contract ${walletConfig.airdropContract} for ${claim_source}`);
        adminWallet = walletConfig.wallet;
        DYNAMIC_AIRDROP_CONTRACT = walletConfig.airdropContract;
      } catch (poolError) {
        const errorMessage = 'All wallets are currently busy. Please try again in a moment.';
        console.error('Failed to get wallet from pool:', poolError);
        
        await logFailedTransaction({
          fid: effectiveFid,
          eth_address: address,
          auction_id,
          username: effectiveUsername,
          user_id: effectiveUserId,
          winning_url: winningUrl,
          error_message: errorMessage,
          error_code: 'WALLET_POOL_BUSY',
          request_data: requestData as Record<string, unknown>,
          network_status: 'pool_busy',
          client_ip: clientIP
        });
        
        return NextResponse.json({ 
          success: false, 
          error: errorMessage
        }, { status: 503 });
      }
    }
    
    try {
      // Check wallet balance before proceeding
      const balance = await provider.getBalance(adminWallet.address);
      console.log(`Wallet ${adminWallet.address} balance: ${ethers.formatEther(balance)} ETH`);
      
      if (balance < ethers.parseEther("0.001")) {
        const errorMessage = 'Admin wallet has insufficient ETH for gas. Please contact support.';
        console.error(`Wallet ${adminWallet.address} has insufficient ETH for gas`);
        
        // Log insufficient funds error
        await logFailedTransaction({
          fid: effectiveFid,
          eth_address: address,
          auction_id,
          username: effectiveUsername,
          user_id: effectiveUserId,
          winning_url: winningUrl,
          error_message: errorMessage,
          error_code: 'INSUFFICIENT_GAS',
          request_data: requestData as Record<string, unknown>,
          gas_price: ethers.formatEther(balance),
          network_status: 'low_funds',
          client_ip: clientIP
        });
        
        return NextResponse.json({ 
          success: false, 
          error: errorMessage
        }, { status: 500 });
      }
    
<<<<<<< HEAD
    // Define airdrop amount based on claim source
    // World users get 1 WLD, others get 1000 QR tokens
    const isWorldUser = claim_source === 'world';
    const airdropAmount = isWorldUser 
      ? ethers.parseUnits('1', 18) // 1 WLD (18 decimals)
      : ethers.parseUnits('1000', 18); // 1000 QR tokens
    
    // Handle World users differently - use World Chain for WLD airdrop
    if (isWorldUser) {
      console.log(`Preparing World ID claim: 1 WLD to ${address}`);
      
      try {
        // Set up World Chain provider and wallet
        const worldProvider = new ethers.JsonRpcProvider(WORLD_CHAIN_RPC_URL);
        const worldContractAddresses = getContractAddresses('world');
        
        if (!worldContractAddresses.ADMIN_PRIVATE_KEY) {
          console.log('World admin private key not configured');
          return NextResponse.json({ 
            success: false, 
            error: 'World configuration error' 
          }, { status: 500 });
        }
        
        const worldAdminWallet = new ethers.Wallet(worldContractAddresses.ADMIN_PRIVATE_KEY, worldProvider);
        console.log(`Using World admin wallet: ${worldAdminWallet.address}`);
        
        // Check wallet balance on World Chain
        const worldBalance = await worldProvider.getBalance(worldAdminWallet.address);
        console.log(`World wallet balance: ${ethers.formatEther(worldBalance)} ETH`);
        
        if (worldBalance < ethers.parseEther("0.001")) {
          console.error('World admin wallet has insufficient ETH for gas');
          return NextResponse.json({ 
            success: false, 
            error: 'World wallet has insufficient gas' 
          }, { status: 500 });
        }
        
        // Create WLD token contract instance on World Chain
        const wldTokenContract = new ethers.Contract(
          WLD_TOKEN_ADDRESS,
          ERC20_ABI,
          worldAdminWallet
        );
        
        // Create airdrop contract instance on World Chain
        const worldAirdropContract = new ethers.Contract(
          worldContractAddresses.AIRDROP_CONTRACT_ADDRESS,
          AirdropABI.abi,
          worldAdminWallet
        );
        
        // Check WLD balance
        const wldBalance = await wldTokenContract.balanceOf(worldAdminWallet.address);
        console.log(`Admin WLD balance: ${ethers.formatUnits(wldBalance, 18)}`);
        
        if (wldBalance < airdropAmount) {
          console.error('Admin wallet has insufficient WLD for airdrop');
          return NextResponse.json({ 
            success: false, 
            error: 'Insufficient WLD balance' 
          }, { status: 500 });
        }
        
        // Check and approve if needed
        const allowance = await wldTokenContract.allowance(worldAdminWallet.address, worldContractAddresses.AIRDROP_CONTRACT_ADDRESS);
        console.log(`Current WLD allowance: ${ethers.formatUnits(allowance, 18)}`);
        
        if (allowance < airdropAmount) {
          console.log('Approving WLD for transfer...');
          const approveTx = await wldTokenContract.approve(
            worldContractAddresses.AIRDROP_CONTRACT_ADDRESS,
            airdropAmount
          );
          console.log(`WLD approval tx: ${approveTx.hash}`);
          await approveTx.wait();
          console.log('WLD approval confirmed');
        }
        
        // Execute the airdrop
        console.log(`Executing WLD airdrop to ${address}...`);
        const airdropTx = await executeWithRetry(
          async (attempt) => {
            console.log(`Airdrop attempt ${attempt + 1}...`);
            return await worldAirdropContract.airdrop(
              [address],
              [airdropAmount],
              WLD_TOKEN_ADDRESS,
              {
                gasLimit: 200000n
              }
            );
          },
          3,
          2000
        );
        
        console.log(`WLD airdrop tx submitted: ${airdropTx.hash}`);
        
        // Wait for confirmation with timeout
        const confirmationPromise = airdropTx.wait();
        const timeoutPromise = new Promise((_, reject) => 
          setTimeout(() => reject(new Error('Transaction confirmation timeout')), 55000)
        );
        
        try {
          await Promise.race([confirmationPromise, timeoutPromise]);
          console.log(`✅ WLD airdrop confirmed! TX: ${airdropTx.hash}`);
        } catch (waitError) {
          console.error('Error waiting for WLD airdrop confirmation:', waitError);
          // Even if timeout, the transaction might succeed
          console.log('Transaction confirmation timeout, but transaction may still succeed');
        }
        
        // Record in link_visit_claims only
        const { error: insertError } = await supabase
          .from('link_visit_claims')
          .insert({
            fid: effectiveFid,
            auction_id: auction_id,
            eth_address: address,
            link_visited_at: new Date().toISOString(),
            claimed_at: new Date().toISOString(),
            amount: 1, // 1 WLD
            tx_hash: airdropTx.hash,
            success: true,
            username: effectiveUsername,
            user_id: effectiveUserId,
            winning_url: winningUrl,
            claim_source: 'world',
            client_ip: clientIP
          });
        
        if (insertError && insertError.code !== '23505') {
          console.warn('Error inserting World claim record:', insertError);
        }
        
        return NextResponse.json({ 
          success: true, 
          tx_hash: airdropTx.hash,
          message: 'Successfully airdropped 1 WLD!'
        });
        
      } catch (error) {
        console.error('Error processing World claim:', error);
        
        // Log failed transaction for retry
        await logFailedTransaction({
          fid: effectiveFid,
          eth_address: address,
          auction_id,
          username: effectiveUsername,
          user_id: effectiveUserId,
          winning_url: winningUrl,
          error_message: error instanceof Error ? error.message : 'World airdrop failed',
          error_code: 'WORLD_AIRDROP_ERROR',
          request_data: requestData as Record<string, unknown>,
          client_ip: clientIP
        });
        
        return NextResponse.json({ 
          success: false, 
          error: 'Failed to process World claim' 
        }, { status: 500 });
      }
    }
    
    // Non-World users continue with regular contract-based airdrop
    console.log(`Preparing airdrop of 1,000 QR tokens to ${address}`);
=======
    // Define airdrop amount based on claim source and user score
    let claimAmount: string;
    let neynarScore: number | undefined;
    let spamLabel: boolean | null = null;
    
    if (claim_source === 'web' || claim_source === 'mobile') {
      // Web/mobile users: wallet holdings only (no Neynar scores)
      try {
        const claimResult = await getClaimAmountForAddress(
          address,
          claim_source,
          ALCHEMY_API_KEY,
          undefined // No FID for web users - they don't get Neynar scores
        );
        claimAmount = claimResult.amount.toString();
        neynarScore = undefined; // Web users don't get Neynar scores
        console.log(`💰 Dynamic claim amount for ${claim_source} user ${address}: ${claimAmount} QR`);
      } catch (error) {
        console.error('Error checking claim amount, using default:', error);
        claimAmount = '500'; // Fallback to original amount
      }
    } else {
      // Mini-app users: use unified function that checks Neynar score
      try {
        const claimResult = await getClaimAmountForAddress(
          address || '',
          claim_source || 'mini_app',
          ALCHEMY_API_KEY,
          effectiveFid
        );
        claimAmount = claimResult.amount.toString();
        neynarScore = claimResult.neynarScore;
        
        // Handle spam label for mini-app users with FIDs
        if (effectiveFid && effectiveFid > 0) {
          if (claimResult.hasSpamLabelOverride) {
            // hasSpamLabelOverride means they have label_value = 2 (not spam)
            spamLabel = false;
            console.log(`📊 FID ${effectiveFid} has spam override (label_value 2) → spam_label: false`);
          } else {
            // No override, check if they have any spam label
            try {
              const { data: spamLabelData, error: spamLabelError } = await supabase
                .from('spam_labels')
                .select('label_value')
                .eq('fid', effectiveFid)
                .maybeSingle();
              
              if (!spamLabelError && spamLabelData) {
                // Convert label_value to boolean: 0 = true (spam), 2 = false (not spam)
                spamLabel = spamLabelData.label_value === 0;
                console.log(`📊 FID ${effectiveFid} has label_value ${spamLabelData.label_value} → spam_label: ${spamLabel}`);
              } else {
                console.log(`📊 FID ${effectiveFid} has no spam label data`);
              }
            } catch (error) {
              console.error('Error checking spam labels:', error);
            }
          }
        }
        
        console.log(`💰 Mini-app claim amount for FID ${effectiveFid}: ${claimAmount} QR, Neynar score: ${neynarScore}, spam_label: ${spamLabel}`);
      } catch (error) {
        console.error('Error determining mini-app claim amount:', error);
        claimAmount = '100'; // Fallback to default
      }
    }
    
    const airdropAmount = ethers.parseUnits(claimAmount, 18);
    console.log(`Preparing airdrop of ${claimAmount} QR tokens to ${address}`);
>>>>>>> f840df24
    
      // Create contract instances using the dynamic contract from wallet pool
      const airdropContract = new ethers.Contract(
        DYNAMIC_AIRDROP_CONTRACT,
        AirdropABI.abi,
        adminWallet
      );
      
      const qrTokenContract = new ethers.Contract(
        QR_TOKEN_ADDRESS,
        ERC20_ABI,
        adminWallet
      );
    
    // Check token balance and allowance
    try {
      const tokenBalance = await qrTokenContract.balanceOf(adminWallet.address);
      console.log(`Admin QR token balance: ${ethers.formatUnits(tokenBalance, 18)}`);
      
      if (tokenBalance < airdropAmount) {
        const errorMessage = 'Admin wallet has insufficient QR tokens for airdrop. Please contact support.';
        console.error("Admin wallet has insufficient QR tokens for airdrop");
        
        // Log insufficient token error
        await logFailedTransaction({
          fid: effectiveFid,
          eth_address: address,
          auction_id,
          username: effectiveUsername,
          user_id: effectiveUserId,
          winning_url: winningUrl,
          error_message: errorMessage,
          error_code: 'INSUFFICIENT_TOKENS',
          request_data: requestData as Record<string, unknown>,
          network_status: 'low_tokens',
          client_ip: clientIP
        });
        
        return NextResponse.json({ 
          success: false, 
          error: errorMessage
        }, { status: 500 });
      }
      
      const allowance = await qrTokenContract.allowance(adminWallet.address, DYNAMIC_AIRDROP_CONTRACT);
      console.log(`Current allowance: ${ethers.formatUnits(allowance, 18)}`);
      
      if (allowance < airdropAmount) {
        console.log('Approving tokens for transfer...');
        
        try {
          // Approve the airdrop contract to spend the tokens
          const approveTx = await qrTokenContract.approve(
            DYNAMIC_AIRDROP_CONTRACT,
            airdropAmount
          );
          
          console.log(`Approval tx submitted: ${approveTx.hash}`);
          
          // Add timeout wrapper around the wait to prevent Vercel timeouts
          const approvalPromise = approveTx.wait();
          const timeoutPromise = new Promise((_, reject) => 
            setTimeout(() => reject(new Error('Approval transaction timeout after 45 seconds')), 45000)
          );
          
          try {
            await Promise.race([approvalPromise, timeoutPromise]);
            console.log('Approval confirmed');
          } catch (raceError) {
            // Handle the race error properly
            const errorMessage = raceError instanceof Error 
              ? raceError.message 
              : 'Unknown approval error';
              
            const txHash = approveTx.hash;
            
            // If this was a timeout error and we have a tx hash, check if approval actually succeeded
            if (errorMessage.includes('timeout') && txHash) {
              console.log('Approval timed out, checking if it actually succeeded on-chain...');
              try {
                const currentAllowance = await qrTokenContract.allowance(adminWallet.address, getContractAddresses(claim_source).AIRDROP_CONTRACT_ADDRESS);
                if (currentAllowance >= airdropAmount) {
                  console.log('Approval actually succeeded on-chain despite timeout, continuing...');
                  // Continue with the airdrop - don't return error
                } else {
                  console.log('Approval did not succeed on-chain, logging failure...');
                  // Log the timeout error and queue for retry
                  await logFailedTransaction({
                    fid: effectiveFid,
                    eth_address: address,
                    auction_id,
                    username: effectiveUsername,
                    user_id: effectiveUserId,
                    winning_url: winningUrl,
                    error_message: `Token approval timed out: ${errorMessage}`,
                    error_code: 'APPROVAL_TIMEOUT',
                    request_data: requestData as Record<string, unknown>,
                    tx_hash: txHash,
                    network_status: 'approval_timeout',
                    client_ip: clientIP
                  });
                  
                  return NextResponse.json({ 
                    success: false, 
                    error: 'Token approval timed out. Your request has been queued for retry.' 
                  }, { status: 500 });
                }
              } catch (recheckError) {
                console.error('Error rechecking allowance after timeout:', recheckError);
                // Fall through to normal error handling
                throw raceError;
              }
            } else {
              // Not a timeout error, throw it to be handled by outer catch
              throw raceError;
            }
          }
        } catch (approveError: unknown) {
          console.error('Error approving tokens:', approveError);
          
          const errorMessage = approveError instanceof Error 
            ? approveError.message 
            : 'Unknown approval error';
            
          const txHash = (approveError as { hash?: string }).hash;
          
          // Normal error handling for non-timeout errors
          if (!errorMessage.includes('timeout')) {
            // Log token approval error
            await logFailedTransaction({
              fid: effectiveFid,
              eth_address: address,
              auction_id,
              username: effectiveUsername,
              user_id: effectiveUserId,
              winning_url: winningUrl,
              error_message: `Token approval failed: ${errorMessage}`,
              error_code: 'APPROVAL_FAILED',
              request_data: requestData as Record<string, unknown>,
              tx_hash: txHash,
              network_status: 'approval_failed',
              client_ip: clientIP
            });
            
            return NextResponse.json({ 
              success: false, 
              error: 'Failed to approve tokens for transfer. Please try again later.' 
            }, { status: 500 });
          }
        }
      } else {
        console.log('Sufficient allowance already exists, skipping approval');
      }
    } catch (error: unknown) {
      console.error('Error checking token balance or approving tokens:', error);
      
      const errorMessage = error instanceof Error 
        ? error.message 
        : 'Unknown error checking token balance';
      
      const errorCode = (error as { code?: string }).code;
      
      // Log token check error
      await logFailedTransaction({
        fid: effectiveFid,
        eth_address: address,
        auction_id,
        username: effectiveUsername,
        user_id: effectiveUserId,
        winning_url: winningUrl,
        error_message: `Failed to check token balance: ${errorMessage}`,
        error_code: errorCode || 'TOKEN_CHECK_FAILED',
        request_data: requestData as Record<string, unknown>,
        network_status: errorCode || 'unknown',
        client_ip: clientIP
      });
      
      return NextResponse.json({ 
        success: false, 
        error: 'Failed to check token balance or approve tokens. Please try again later.' 
      }, { status: 500 });
    }
    
    // Prepare airdrop content
    const airdropContent = [{
      recipient: address,
      amount: airdropAmount
    }];
    
    console.log('Executing airdrop...');
    
    // Execute the airdrop with retry logic
    let submittedTxHash: string | undefined;
    
    try {
      // Wrap the transaction in the retry function with tx hash tracking
      const receipt = await executeWithRetry(async (attempt) => {
        // Get fresh nonce each time
        const nonce = await provider.getTransactionCount(adminWallet.address, 'latest');
        console.log(`Using nonce: ${nonce} for airdrop transaction, attempt: ${attempt}`);
        
        // Increase gas price with each retry attempt
        const gasPrice = await provider.getFeeData().then(feeData => 
          feeData.gasPrice ? feeData.gasPrice * BigInt(130 + attempt * 20) / BigInt(100) : undefined
        );
        
        const gasLimit = 5000000; // Higher gas limit for safety
        
        try {
          // Execute the airdrop with explicit nonce and higher gas limit
          const tx = await airdropContract.airdropERC20(
            QR_TOKEN_ADDRESS,
            airdropContent,
            {
              nonce,
              gasLimit,
              gasPrice // Increasing gas price with each retry
            }
          );
          
          console.log(`Airdrop tx submitted: ${tx.hash}`);
          submittedTxHash = tx.hash; // Store the hash
          
          // Add timeout wrapper around the wait to prevent Vercel timeouts
          // Reduced timeout to 45 seconds to leave room for database operations
          const airdropPromise = tx.wait();
          const timeoutPromise = new Promise((_, reject) => {
            const timeoutError = new Error('Airdrop transaction timeout after 45 seconds');
            (timeoutError as { hash?: string }).hash = tx.hash; // Attach hash to error
            setTimeout(() => reject(timeoutError), 45000);
          });
          
          const receipt = await Promise.race([airdropPromise, timeoutPromise]) as Awaited<ReturnType<typeof airdropContract.airdropERC20>>;
          console.log(`Airdrop confirmed in block ${receipt.blockNumber}`);
          
          return receipt;
        } catch (txError: unknown) {
          // Log transaction error details for each attempt
          console.error(`Transaction attempt ${attempt} failed:`, txError);
          
          const txErrorMessage = txError instanceof Error 
            ? txError.message 
            : 'Unknown transaction error';
          
          const errorCode = (txError as { code?: string }).code;
          const txHash = submittedTxHash || (txError as { hash?: string }).hash;
          
          // Only log to database if this is the final attempt or a non-retryable error
          const isRetryable = txErrorMessage.includes('replacement fee too low') ||
                            txErrorMessage.includes('nonce has already been used') ||
                            txErrorMessage.includes('transaction underpriced') ||
                            txErrorMessage.includes('timeout') ||
                            txErrorMessage.includes('network error');
          
          if (!isRetryable || attempt >= 3) {
            await logFailedTransaction({
              fid: effectiveFid,
              eth_address: address,
              auction_id,
              username: effectiveUsername,
              user_id: effectiveUserId,
              winning_url: winningUrl,
              error_message: `Transaction failed: ${txErrorMessage}`,
              error_code: errorCode || 'TX_ERROR',
              tx_hash: txHash,
              request_data: requestData as Record<string, unknown>,
              gas_price: gasPrice?.toString(),
              gas_limit: gasLimit,
              network_status: 'tx_failed',
              retry_count: attempt,
              client_ip: clientIP
            });
          }
          
          throw txError; // Re-throw for retry mechanism
        }
      }, 2, 1000, (hash) => {
        submittedTxHash = hash; // Update the hash if provided by callback
      });
      
      // Insert a new record, don't upsert over existing record
      const { error: insertError } = await supabase
        .from('link_visit_claims')
        .insert({
          fid: effectiveFid,
          auction_id: auction_id,
          eth_address: address, 
          link_visited_at: new Date().toISOString(), // Ensure we mark it as visited
          claimed_at: new Date().toISOString(),
          amount: parseInt(claimAmount), // Variable QR tokens based on source and score
          tx_hash: receipt.hash,
          success: true,
          username: effectiveUsername, // Display username (from request for mini-app, null for web)
          user_id: effectiveUserId, // Verified Privy userId (for web users only, null for mini-app)
          winning_url: winningUrl,
          claim_source: claim_source || 'mini_app',
          client_ip: clientIP, // Track IP for successful claims
          neynar_user_score: neynarScore !== undefined ? neynarScore : null, // Store the Neynar score
          spam_label: spamLabel // Store the spam label
        });
        
      if (insertError) {
        // If insert fails due to duplicate key, another concurrent request succeeded
        console.error('Error inserting claim record, trying update:', insertError);
        
        // Check if it's a duplicate key error
        if (insertError.code === '23505' || insertError.message.includes('duplicate key')) {
          // CRITICAL: This means another transaction already claimed!
          // The blockchain transaction succeeded but someone else recorded the claim first
          console.log(`⚠️ DUPLICATE CLAIM DETECTED: Transaction ${receipt.hash} succeeded but claim already exists`);
          
          // Try to fetch the existing claim to see who got there first
          const { data: existingClaim } = await supabase
            .from('link_visit_claims')
            .select('tx_hash, claimed_at, eth_address, fid')
            .eq('fid', effectiveFid)
            .eq('auction_id', auction_id)
            .single();
          
          if (existingClaim) {
            console.log(`⚠️ DUPLICATE TX: Original claim tx: ${existingClaim.tx_hash}, Duplicate tx: ${receipt.hash}`);
            
            // AUTO-BAN: This is PROOF they got multiple blockchain transactions through!
            console.log(`🚨 AUTO-BAN TRIGGERED: Multiple successful blockchain transactions detected!`);
            console.log(`🚨 FID ${effectiveFid} got at least 2 transactions: ${existingClaim.tx_hash} and ${receipt.hash}`);
            
            try {
              // Record this duplicate transaction attempt for evidence
              const duplicateTxs = [existingClaim.tx_hash, receipt.hash];
              
              // Ban this user immediately - they successfully exploited the race condition
              const { error: banError } = await supabase
                .from('banned_users')
                .insert({
                  fid: effectiveFid,
                  username: effectiveUsername,
                  eth_address: address,
                  reason: `Auto-banned: Exploited race condition - got ${duplicateTxs.length} blockchain transactions for auction ${auction_id}`,
                  created_at: new Date().toISOString(),
                  banned_by: 'race_condition_detector',
                  auto_banned: true,
                  total_claims_attempted: duplicateTxs.length, // Only count the duplicate transactions for THIS auction
                  duplicate_transactions: duplicateTxs,
                  total_tokens_received: duplicateTxs.length * 1000,
                  ban_metadata: {
                    trigger: 'duplicate_blockchain_tx_detected',
                    auction_id: auction_id,
                    recorded_tx: existingClaim.tx_hash,
                    duplicate_tx: receipt.hash,
                    duplicate_tx_timestamp: new Date().toISOString(),
                    exploit_type: 'race_condition',
                    exploited_auction: auction_id,
                    duplicate_count: duplicateTxs.length,
                    note: `User successfully executed ${duplicateTxs.length} blockchain transactions for auction ${auction_id} before database lock`
                  }
                })
                .select();
              
              if (banError && banError.code !== '23505') { // Ignore if already banned
                console.error('Error auto-banning user:', banError);
              } else {
                console.log(`✅ User FID ${effectiveFid} banned for exploiting race condition`);
              }
            } catch (banError) {
              console.error('Error in auto-ban process:', banError);
            }
          }
          
          // Still return success since the blockchain transaction went through
          // but flag it as a duplicate for monitoring
          return NextResponse.json({ 
            success: true, 
            warning: 'Transaction successful but claim was already recorded',
            tx_hash: receipt.hash,
            is_duplicate: true,
            original_tx: existingClaim?.tx_hash
          });
        }
        
        // For other errors, try update as fallback
        const { error: updateError } = await supabase
          .from('link_visit_claims')
          .update({
            eth_address: address,
            claimed_at: new Date().toISOString(),
            amount: parseInt(claimAmount), // Variable QR tokens based on source and score
            tx_hash: receipt.hash,
            success: true,
            username: effectiveUsername, // Display username (from request for mini-app, null for web)
            user_id: effectiveUserId, // Verified Privy userId (for web users only, null for mini-app)
            winning_url: winningUrl,
            claim_source: claim_source || 'mini_app',
            client_ip: clientIP, // Track IP for successful claims
            neynar_user_score: neynarScore !== undefined ? neynarScore : null, // Store the Neynar score
            spam_label: spamLabel // Store the spam label
          })
          .match({
            fid: effectiveFid,
            auction_id: auction_id
          });
          
        if (updateError) {
          console.error('Error updating claim record:', updateError);
          
          // Log database insert/update error, but the airdrop was successful
          await logFailedTransaction({
            fid: effectiveFid,
            eth_address: address,
            auction_id,
            username: effectiveUsername,
            user_id: effectiveUserId,
            winning_url: winningUrl,
            error_message: `Failed to record successful claim: ${updateError.message}`,
            error_code: updateError.code || 'DB_INSERT_ERROR',
            tx_hash: receipt.hash,
            request_data: requestData as Record<string, unknown>,
            network_status: 'tx_success_db_fail',
            client_ip: clientIP
          });
          
          return NextResponse.json({ 
            success: true, 
            warning: 'Airdrop successful but failed to update claim record',
            tx_hash: receipt.hash
          });
        }
      }
      
      // REMOVED: Overly aggressive auto-ban check that was banning legitimate users
      // Auto-ban only happens when we detect actual exploitation (duplicate blockchain transactions)
      
      // NEW AUTO-BAN CHECK: Web users claiming with same username but different addresses FOR THE SAME AUCTION
      if (NON_FC_CLAIM_SOURCES.includes(claim_source || '') && effectiveUsername) {
        console.log(`🔍 Checking for multiple claims by username: ${effectiveUsername} for auction ${auction_id}`);
        
        // Check how many successful claims this username has made for THIS SPECIFIC AUCTION
        const { data: usernameClaimsData, error: usernameClaimsError } = await supabase
          .from('link_visit_claims')
          .select('id, eth_address, auction_id, claimed_at, tx_hash')
          .eq('username', effectiveUsername)
          .eq('auction_id', auction_id) // Only check current auction
          .in('claim_source', NON_FC_CLAIM_SOURCES)
          .not('tx_hash', 'is', null)
          .not('claimed_at', 'is', null)
          .order('claimed_at', { ascending: false });
        
        if (usernameClaimsError) {
          console.error('Error checking username claims for auto-ban:', usernameClaimsError);
        } else if (usernameClaimsData && usernameClaimsData.length >= 2) {
          // Check if this is a 3rd+ claim with a DIFFERENT address for the same auction
          const uniqueAddresses = new Set(usernameClaimsData.map(claim => claim.eth_address.toLowerCase()));
          uniqueAddresses.add(address.toLowerCase()); // Add current address
          
          if (uniqueAddresses.size > 2) {
            console.log(`🚨 AUTO-BAN TRIGGERED: Username "${effectiveUsername}" attempting ${uniqueAddresses.size}rd unique address claim for auction ${auction_id}`);
            console.log(`🚨 Previous addresses used: ${Array.from(uniqueAddresses).slice(0, -1).join(', ')}`);
            console.log(`🚨 Attempting new address: ${address}`);
            
            try {
              // Ban this user immediately for exploiting multiple addresses on same auction
              const { error: banError } = await supabase
                .from('banned_users')
                .insert({
                  fid: effectiveFid,
                  username: effectiveUsername,
                  eth_address: address,
                  reason: `Auto-banned: Web user claimed auction ${auction_id} with ${uniqueAddresses.size} different addresses (limit: 2)`,
                  created_at: new Date().toISOString(),
                  banned_by: 'multi_address_detector',
                  auto_banned: true,
                  total_claims_attempted: usernameClaimsData.length + 1,
                  duplicate_transactions: usernameClaimsData.map(c => c.tx_hash),
                  total_tokens_received: usernameClaimsData.length * 1000, // Only count successful claims
                  ban_metadata: {
                    trigger: 'multiple_addresses_same_username_same_auction',
                    auction_id: auction_id,
                    unique_addresses: Array.from(uniqueAddresses),
                    address_count: uniqueAddresses.size,
                    successful_claims: usernameClaimsData.map(c => ({
                      address: c.eth_address,
                      claimed_at: c.claimed_at,
                      tx_hash: c.tx_hash
                    })),
                    attempted_address: address,
                    note: `Web user "${effectiveUsername}" exploited auction ${auction_id} by claiming with ${uniqueAddresses.size} different addresses`
                  }
                })
                .select();
              
              if (banError && banError.code !== '23505') { // Ignore if already banned
                console.error('Error auto-banning user for multiple addresses:', banError);
              } else {
                console.log(`✅ User "${effectiveUsername}" banned for using ${uniqueAddresses.size} different addresses on auction ${auction_id}`);
                
                // Return error to block this claim
                return NextResponse.json({ 
                  success: false, 
                  error: 'This account has been banned for violating usage policies',
                  code: 'AUTO_BANNED_MULTIPLE_ADDRESSES'
                }, { status: 403 });
              }
            } catch (banError) {
              console.error('Error in auto-ban process:', banError);
              // Still block the claim even if ban insertion fails
              return NextResponse.json({ 
                success: false, 
                error: 'Account suspended for policy violations',
                code: 'MULTIPLE_ADDRESS_VIOLATION'
              }, { status: 403 });
            }
          } else {
            console.log(`✅ Username "${effectiveUsername}" has ${usernameClaimsData.length} claims for auction ${auction_id} with ${uniqueAddresses.size} unique addresses (within limit)`);
          }
        }
      }
      
      // CRITICAL: Release locks ONLY after successful database insert
      // This prevents other requests from proceeding until the claim is recorded
      if (lockKey) {
        try {
          await redis.del(lockKey);
          console.log(`🔓 RELEASED ADDRESS LOCK (after DB): ${lockKey}`);
        } catch (lockError) {
          console.error('Error releasing address lock:', lockError);
        }
      }
      
      if (fidLockKey) {
        try {
          await redis.del(fidLockKey);
          console.log(`🔓 RELEASED FID LOCK (after DB): ${fidLockKey}`);
        } catch (lockError) {
          console.error('Error releasing FID lock:', lockError);
        }
      }
      
      return NextResponse.json({ 
        success: true, 
        message: 'Tokens claimed successfully',
        tx_hash: receipt.hash
      });
    } catch (error: unknown) {
      console.error('Token claim error:', error);
      
      // Try to provide more specific error messages for common issues
      let errorMessage = 'Failed to process token claim';
      let errorCode = 'UNKNOWN_ERROR';
      
      if (error instanceof Error) {
        errorMessage = error.message;
        
        if (error.message.includes('insufficient funds')) {
          errorMessage = 'Insufficient funds in admin wallet for gas';
          errorCode = 'INSUFFICIENT_FUNDS';
        } else if (error.message.includes('execution reverted')) {
          errorMessage = 'Contract execution reverted: ' + error.message.split('execution reverted:')[1]?.trim() || 'unknown reason';
          errorCode = 'CONTRACT_REVERT';
        } else if (error.message.includes('timeout')) {
          errorCode = 'TIMEOUT';
        } else if (error.message.includes('rate limit')) {
          errorCode = 'RATE_LIMIT';
        }
      }
      
      // Log the final error after all retries
      await logFailedTransaction({
        fid: effectiveFid,
        eth_address: address,
        auction_id,
        username: effectiveUsername,
        user_id: effectiveUserId,
        winning_url: winningUrl,
        error_message: errorMessage,
        error_code: errorCode,
        request_data: requestData as Record<string, unknown>,
        network_status: 'failed',
        client_ip: clientIP,
        claim_source
      });
      
      return NextResponse.json({ 
        success: false, 
        error: errorMessage
      }, { status: 500 });
    } finally {
      // Release the wallet lock if using pool
      if (walletConfig && walletConfig.lockKey && walletPool) {
        await walletPool.releaseWallet(walletConfig.lockKey);
        console.log(`Released wallet lock for ${walletConfig.wallet.address}`);
      }
    }
    
    } catch (walletError: unknown) {
      console.error('Wallet operation error:', walletError);
      
      const errorMessage = walletError instanceof Error 
        ? walletError.message 
        : 'Unknown wallet operation error';
      
      // Log wallet operation error
      await logFailedTransaction({
        fid: effectiveFid,
        eth_address: address,
        auction_id,
        username: effectiveUsername,
        user_id: effectiveUserId,
        winning_url: winningUrl,
        error_message: `Wallet operation failed: ${errorMessage}`,
        error_code: 'WALLET_OPERATION_ERROR',
        request_data: requestData as Record<string, unknown>,
        network_status: 'wallet_error',
        client_ip: clientIP,
        claim_source
      });
      
      return NextResponse.json({ 
        success: false, 
        error: 'Wallet operation failed. Please try again later.' 
      }, { status: 500 });
    }
    
    } catch (innerError: unknown) {
      console.error('Inner try block error:', innerError);
      throw innerError; // Re-throw to be handled by outer catch
    }
  } catch (error: unknown) {
    console.error('Token claim unexpected error:', error);
    
    // Try to provide more specific error messages for common issues
    let errorMessage = 'Failed to process token claim';
    let errorCode = 'UNEXPECTED_ERROR';
    
    if (error instanceof Error) {
      errorMessage = error.message;
      
      if (error.message.includes('insufficient funds')) {
        errorMessage = 'Insufficient funds in admin wallet for gas';
        errorCode = 'INSUFFICIENT_FUNDS';
      } else if (error.message.includes('execution reverted')) {
        errorMessage = 'Contract execution reverted: ' + error.message.split('execution reverted:')[1]?.trim() || 'unknown reason';
        errorCode = 'CONTRACT_REVERT';
      } else if (error.message.includes('timeout')) {
        errorCode = 'TIMEOUT';
      } else if (error.message.includes('rate limit')) {
        errorCode = 'RATE_LIMIT';
      }
    }
    
    // Extract whatever information we can from the request
    const fidForLog = typeof requestData.fid === 'number' ? requestData.fid : (NON_FC_CLAIM_SOURCES.includes(requestData.claim_source || '') ? -1 : 0);
    const addressForLog = typeof requestData.address === 'string' ? requestData.address : 'unknown';
    const auctionIdForLog = typeof requestData.auction_id === 'string' ? requestData.auction_id : 'unknown';
    const usernameForLog = NON_FC_CLAIM_SOURCES.includes(requestData.claim_source || '') ? null : requestData.username;
    const winningUrlForLog = requestData.winning_url;
    
    // Attempt to log error even in case of unexpected errors
    try {
      await logFailedTransaction({
        fid: fidForLog,
        eth_address: addressForLog,
        auction_id: auctionIdForLog,
        username: usernameForLog || null,
        user_id: null, // IP limit failures don't have user context
        winning_url: winningUrlForLog || null,
        error_message: errorMessage,
        error_code: errorCode,
        request_data: requestData as Record<string, unknown>,
        network_status: 'unexpected_error',
        client_ip: clientIP,
        claim_source: requestData.claim_source || 'mini_app'
      });
    } catch (logError) {
      console.error('Failed to log unexpected error:', logError);
    }
    
    return NextResponse.json({ 
      success: false, 
      error: errorMessage
    }, { status: 500 });
  } finally {
    // Locks are now released after successful DB insert in the main flow
    // Only release here if we're returning early due to an error
    // Check if locks still exist (not already released in success path)
    if (lockKey) {
      try {
        const lockExists = await redis.exists(lockKey);
        if (lockExists) {
          await redis.del(lockKey);
          console.log(`🔓 RELEASED ADDRESS LOCK (error path): ${lockKey}`);
        }
      } catch (lockError) {
        console.error('Error releasing address lock:', lockError);
      }
    }
    
    if (fidLockKey) {
      try {
        const lockExists = await redis.exists(fidLockKey);
        if (lockExists) {
          await redis.del(fidLockKey);
          console.log(`🔓 RELEASED FID LOCK (error path): ${fidLockKey}`);
        }
      } catch (lockError) {
        console.error('Error releasing FID lock:', lockError);
      }
    }
  }
}<|MERGE_RESOLUTION|>--- conflicted
+++ resolved
@@ -7,6 +7,7 @@
 import { isRateLimited } from '@/lib/simple-rate-limit';
 import { PrivyClient } from '@privy-io/server-auth';
 import { getWalletPool } from '@/lib/wallet-pool';
+import { getClaimAmountForAddress } from '@/lib/wallet-balance-checker';
 
 // Initialize Privy client for server-side authentication
 const privyClient = new PrivyClient(
@@ -108,7 +109,7 @@
   winning_url?: string;
   claim_source?: string;
   captcha_token?: string; // Add captcha token
-  world_id?: string; // Add World ID for World users
+  world_id?: string; // Add world_id for World users
   [key: string]: unknown; // Allow other properties
 }
 
@@ -117,7 +118,6 @@
 
 // Import queue functionality
 import { queueFailedClaim, redis } from '@/lib/queue/failedClaims';
-import { getClaimAmountForAddress } from '@/lib/wallet-balance-checker';
 
 // Function to log errors to the database
 async function logFailedTransaction(params: {
@@ -428,16 +428,16 @@
     const rateLimitWindow = 60000; // 1 minute
     
     if (isRateLimited(clientIP, rateLimit, rateLimitWindow)) {
-      console.log(`🚫 RATE LIMITED: IP=${clientIP} (${NON_FC_CLAIM_SOURCES.includes(claim_source || '') ? 'web/mobile' : 'mini-app'}: ${rateLimit} requests/min exceeded)`);
+      console.log(`🚫 RATE LIMITED: IP=${clientIP} (${NON_FC_CLAIM_SOURCES.includes(claim_source || '') ? 'web/mobile/world' : 'mini-app'}: ${rateLimit} requests/min exceeded)`);
       return NextResponse.json({ success: false, error: 'Rate Limited' }, { status: 429 });
     }
     
     // Log all requests with IP
     console.log(`💰 LINK VISIT CLAIM: IP=${clientIP}, FID=${fid || 'none'}, auction=${auction_id}, address=${address || 'none'}, username=${username || 'none'}, source=${claim_source || 'mini_app'}`);
     
-    // IP-based anti-bot validation (WEB USERS ONLY)
+    // IP-based anti-bot validation (WEB/WORLD USERS ONLY)
     if (NON_FC_CLAIM_SOURCES.includes(claim_source || '')) {
-      console.log(`🛡️ IP VALIDATION: Checking IP ${clientIP} for web claim protection`);
+      console.log(`🛡️ IP VALIDATION: Checking IP ${clientIP} for ${claim_source} claim protection`);
       
       // Check 1: Max 3 claims per IP per auction
       const { data: ipClaimsThisAuction } = await supabase
@@ -627,7 +627,7 @@
         console.log(`🚫 AUTH ERROR: IP=${clientIP}, claim_source=${claim_source}, Missing or invalid authorization header`);
         return NextResponse.json({ 
           success: false, 
-          error: claim_source === 'world' ? 'Authentication required. Please sign in with World ID.' : 'Authentication required. Please sign in with Twitter.' 
+          error: 'Authentication required. Please sign in with Twitter.' 
         }, { status: 401 });
       }
       
@@ -639,11 +639,7 @@
                      request.cookies.get('privy-id-token')?.value;
       
       // Verify the Privy auth token and extract userId
-<<<<<<< HEAD
-      let privyUserId: string;
       let hasWorldId = false;
-=======
->>>>>>> f840df24
       try {
         // First verify the auth token
         const verifiedClaims = await privyClient.verifyAuthToken(authToken);
@@ -653,11 +649,10 @@
           throw new Error('No user ID in token claims');
         }
         
-<<<<<<< HEAD
         // Check if user has World ID linked for World claims
         if (claim_source === 'world') {
           // For World users, we check if they have a World ID in their claims
-          const user = await privyClient.getUser(verifiedClaims.userId);
+          const user = await privyClient.getUser({ idToken: idToken! });
           hasWorldId = user.linkedAccounts?.some((account: { type: string }) => account.type === 'world_id');
           
           if (!hasWorldId) {
@@ -669,47 +664,46 @@
           }
         }
         
-        // Use the verified Privy userId instead of untrusted username input
-        privyUserId = verifiedClaims.userId;
-        console.log(`✅ AUTH SUCCESS: IP=${clientIP}, claim_source=${claim_source}, Verified User: ${privyUserId}${hasWorldId ? ' (has World ID)' : ''}`);
-=======
         // Use the verified Privy userId
         privyUserId = verifiedClaims.userId;
         
-        // Try to get full user data using idToken (to avoid rate limits)
-        try {
-          if (!idToken) {
-            console.log(`🚫 WEB AUTH ERROR: IP=${clientIP}, No ID token provided - cannot verify Twitter username`);
-            // NO FALLBACK - we require verified Twitter username from Privy
-            verifiedTwitterUsername = null;
-          } else {
-            // This method verifies the token and returns the user object without rate limits
-            const user = await privyClient.getUser({ idToken });
-            
-            // Extract Twitter username from linked accounts
-            if (user && user.linkedAccounts) {
-              const twitterAccount = user.linkedAccounts.find((account) => 
-                account.type === 'twitter_oauth'
-              );
+        // Try to get full user data using idToken (to avoid rate limits) - only for web users
+        if (claim_source === 'web') {
+          try {
+            if (!idToken) {
+              console.log(`🚫 WEB AUTH ERROR: IP=${clientIP}, No ID token provided - cannot verify Twitter username`);
+              // NO FALLBACK - we require verified Twitter username from Privy
+              verifiedTwitterUsername = null;
+            } else {
+              // This method verifies the token and returns the user object without rate limits
+              const user = await privyClient.getUser({ idToken });
               
-              if (twitterAccount && 'username' in twitterAccount) {
-                verifiedTwitterUsername = twitterAccount.username;
-                console.log(`✅ WEB AUTH: IP=${clientIP}, Verified Privy User: ${privyUserId}, Twitter: @${verifiedTwitterUsername}`);
+              // Extract Twitter username from linked accounts
+              if (user && user.linkedAccounts) {
+                const twitterAccount = user.linkedAccounts.find((account) => 
+                  account.type === 'twitter_oauth'
+                );
+                
+                if (twitterAccount && 'username' in twitterAccount) {
+                  verifiedTwitterUsername = twitterAccount.username;
+                  console.log(`✅ WEB AUTH: IP=${clientIP}, Verified Privy User: ${privyUserId}, Twitter: @${verifiedTwitterUsername}`);
+                } else {
+                  console.log(`⚠️ WEB AUTH: IP=${clientIP}, User ${privyUserId} has no Twitter account linked`);
+                  verifiedTwitterUsername = null;
+                }
               } else {
-                console.log(`⚠️ WEB AUTH: IP=${clientIP}, User ${privyUserId} has no Twitter account linked`);
+                console.log(`⚠️ WEB AUTH: IP=${clientIP}, Could not retrieve user data from ID token`);
                 verifiedTwitterUsername = null;
               }
-            } else {
-              console.log(`⚠️ WEB AUTH: IP=${clientIP}, Could not retrieve user data from ID token`);
-              verifiedTwitterUsername = null;
             }
+          } catch (getUserError) {
+            console.log(`🚫 WEB AUTH ERROR: IP=${clientIP}, Failed to verify user with ID token:`, getUserError);
+            // NO FALLBACK - username must be verified through Privy to prevent duplicates
+            verifiedTwitterUsername = null;
           }
-        } catch (getUserError) {
-          console.log(`🚫 WEB AUTH ERROR: IP=${clientIP}, Failed to verify user with ID token:`, getUserError);
-          // NO FALLBACK - username must be verified through Privy to prevent duplicates
-          verifiedTwitterUsername = null;
-        }
->>>>>>> f840df24
+        }
+        
+        console.log(`✅ AUTH SUCCESS: IP=${clientIP}, claim_source=${claim_source}, Verified User: ${privyUserId}${hasWorldId ? ' (has World ID)' : ''}`);
       } catch (error) {
         console.log(`🚫 AUTH ERROR: IP=${clientIP}, claim_source=${claim_source}, Invalid auth token:`, error);
         return NextResponse.json({ 
@@ -720,7 +714,7 @@
       
       // Web/World users need address and auction_id
       if (!address || !auction_id) {
-        console.log(`🚫 VALIDATION ERROR: IP=${clientIP}, claim_source=${claim_source}, Missing required parameters (address or auction_id). Received: address=${address}, auction_id=${auction_id}`);
+        console.log(`🚫 WEB/WORLD VALIDATION ERROR: IP=${clientIP}, Missing required parameters (address or auction_id). Received: address=${address}, auction_id=${auction_id}`);
 
         const addressHash = address?.slice(2).toLowerCase(); // Remove 0x and lowercase
         const hashNumber = parseInt(addressHash?.slice(0, 8) || '0', 16);
@@ -731,9 +725,9 @@
           eth_address: address || 'unknown',
           auction_id: auction_id || 'unknown',
           username: privyUserId, // Use verified Privy userId
-          user_id: privyUserId, // For web claims, store the verified userId
+          user_id: privyUserId, // For web/world claims, store the verified userId
           winning_url: null,
-          error_message: 'Missing required parameters for web user (address or auction_id)',
+          error_message: `Missing required parameters for ${claim_source} user (address or auction_id)`,
           error_code: 'WEB_VALIDATION_ERROR',
           request_data: { ...requestData, clientIP } as Record<string, unknown>,
           client_ip: clientIP,
@@ -742,26 +736,8 @@
         
         return NextResponse.json({ success: false, error: 'Missing required parameters (address or auction_id)' }, { status: 400 });
       }
-<<<<<<< HEAD
-      // Create a unique negative FID from wallet address hash
-      const addressHash = address.slice(2).toLowerCase(); // Remove 0x and lowercase
-      const hashNumber = parseInt(addressHash.slice(0, 8), 16); // Take first 8 hex chars
-      
-      if (claim_source === 'world') {
-        // World users get a different FID range
-        effectiveFid = -(hashNumber % 1000000000) - 2000000000; // Add offset for World users
-        effectiveUsername = username || null; // World username from MiniKit
-        effectiveUserId = privyUserId; // Use verified Privy userId
-        console.log(`🌍 WORLD CLAIM: IP=${clientIP}, Verified userId=${privyUserId}, World ID provided=${!!world_id}, Display username=${username || 'none'}`);
-      } else {
-        // Web users (Twitter)
-        effectiveFid = -(hashNumber % 1000000000); // Make it negative and limit size
-        effectiveUsername = username || null; // Keep original username from request for display/logging
-        effectiveUserId = privyUserId; // 🔒 SECURITY: Use verified Privy userId for validation
-        console.log(`🔐 SECURE WEB CLAIM: IP=${clientIP}, Verified userId=${privyUserId}, Display username=${username || 'none'}`);
-      }
-=======
-      // NEW: Enforce username requirement for web claims
+      
+      // NEW: Enforce username requirement for web claims (not for World users)
       if (claim_source === 'web' && !verifiedTwitterUsername) {
         console.log(`🚫 WEB USERNAME REQUIRED: IP=${clientIP}, User ${privyUserId} attempted claim without username`);
         
@@ -815,19 +791,23 @@
         }, { status: 403 });
       }
       
-      // Create a unique negative FID from wallet address hash for web users
-      if (address) {
-        const addressHash = address.slice(2).toLowerCase(); // Remove 0x and lowercase
-        const hashNumber = parseInt(addressHash.slice(0, 8), 16); // Take first 8 hex chars
+      // Create a unique negative FID from wallet address hash
+      const addressHash = address?.slice(2).toLowerCase() || ''; // Remove 0x and lowercase
+      const hashNumber = parseInt(addressHash.slice(0, 8) || '0', 16); // Take first 8 hex chars
+      
+      if (claim_source === 'world') {
+        // World users get a different FID range
+        effectiveFid = -(hashNumber % 1000000000) - 2000000000; // Add offset for World users
+        effectiveUsername = username || null; // World username from MiniKit
+        effectiveUserId = privyUserId; // Use verified Privy userId
+        console.log(`🌍 WORLD CLAIM: IP=${clientIP}, Verified userId=${privyUserId}, World ID provided=${!!world_id}, Display username=${username || 'none'}`);
+      } else {
+        // Web users (Twitter)
         effectiveFid = -(hashNumber % 1000000000); // Make it negative and limit size
-      } else {
-        effectiveFid = -1; // Fallback for missing address
-      }
-      effectiveUsername = verifiedTwitterUsername; // Use verified Twitter username from Privy
-      effectiveUserId = privyUserId; // 🔒 SECURITY: Use verified Privy userId for validation
-      
-      console.log(`🔐 SECURE WEB CLAIM: IP=${clientIP}, Verified userId=${privyUserId}, Username=@${verifiedTwitterUsername}`);
->>>>>>> f840df24
+        effectiveUsername = verifiedTwitterUsername; // Use verified Twitter username from Privy
+        effectiveUserId = privyUserId; // 🔒 SECURITY: Use verified Privy userId for validation
+        console.log(`🔐 SECURE WEB CLAIM: IP=${clientIP}, Verified userId=${privyUserId}, Username=@${verifiedTwitterUsername}`);
+      }
     } else {
       // Mini-app users need fid, address, auction_id, and username
       if (!fid || !address || !auction_id || !username) {
@@ -1130,104 +1110,8 @@
     
     console.log(`✅ CLEANUP COMPLETE: Ready to proceed with new claim`);
     
-    // Initialize ethers provider and get wallet from pool
-    const provider = new ethers.JsonRpcProvider(RPC_URL);
-    walletPool = getWalletPool(provider);
-    
-    let adminWallet: ethers.Wallet;
-    let DYNAMIC_AIRDROP_CONTRACT: string;
-    
-    // Determine the purpose based on claim source
-    let walletPurpose: 'link-web' | 'mobile-link-visit' | 'link-miniapp';
-    if (claim_source === 'mobile') {
-      walletPurpose = 'mobile-link-visit';
-    } else if (claim_source === 'web') {
-      walletPurpose = 'link-web';
-    } else {
-      walletPurpose = 'link-miniapp';
-    }
-    
-    // Check if we should use direct wallet (pool disabled for this purpose)
-    const directWallet = walletPool.getDirectWallet(walletPurpose);
-    
-    if (directWallet) {
-      // Use direct wallet without pool logic
-      console.log(`Using direct wallet ${directWallet.wallet.address} (pool disabled for ${walletPurpose})`);
-      adminWallet = directWallet.wallet;
-      DYNAMIC_AIRDROP_CONTRACT = directWallet.airdropContract;
-    } else {
-      // Use wallet pool
-      try {
-        walletConfig = await walletPool.getAvailableWallet(walletPurpose);
-        console.log(`Using wallet ${walletConfig.wallet.address} with contract ${walletConfig.airdropContract} for ${claim_source}`);
-        adminWallet = walletConfig.wallet;
-        DYNAMIC_AIRDROP_CONTRACT = walletConfig.airdropContract;
-      } catch (poolError) {
-        const errorMessage = 'All wallets are currently busy. Please try again in a moment.';
-        console.error('Failed to get wallet from pool:', poolError);
-        
-        await logFailedTransaction({
-          fid: effectiveFid,
-          eth_address: address,
-          auction_id,
-          username: effectiveUsername,
-          user_id: effectiveUserId,
-          winning_url: winningUrl,
-          error_message: errorMessage,
-          error_code: 'WALLET_POOL_BUSY',
-          request_data: requestData as Record<string, unknown>,
-          network_status: 'pool_busy',
-          client_ip: clientIP
-        });
-        
-        return NextResponse.json({ 
-          success: false, 
-          error: errorMessage
-        }, { status: 503 });
-      }
-    }
-    
-    try {
-      // Check wallet balance before proceeding
-      const balance = await provider.getBalance(adminWallet.address);
-      console.log(`Wallet ${adminWallet.address} balance: ${ethers.formatEther(balance)} ETH`);
-      
-      if (balance < ethers.parseEther("0.001")) {
-        const errorMessage = 'Admin wallet has insufficient ETH for gas. Please contact support.';
-        console.error(`Wallet ${adminWallet.address} has insufficient ETH for gas`);
-        
-        // Log insufficient funds error
-        await logFailedTransaction({
-          fid: effectiveFid,
-          eth_address: address,
-          auction_id,
-          username: effectiveUsername,
-          user_id: effectiveUserId,
-          winning_url: winningUrl,
-          error_message: errorMessage,
-          error_code: 'INSUFFICIENT_GAS',
-          request_data: requestData as Record<string, unknown>,
-          gas_price: ethers.formatEther(balance),
-          network_status: 'low_funds',
-          client_ip: clientIP
-        });
-        
-        return NextResponse.json({ 
-          success: false, 
-          error: errorMessage
-        }, { status: 500 });
-      }
-    
-<<<<<<< HEAD
-    // Define airdrop amount based on claim source
-    // World users get 1 WLD, others get 1000 QR tokens
-    const isWorldUser = claim_source === 'world';
-    const airdropAmount = isWorldUser 
-      ? ethers.parseUnits('1', 18) // 1 WLD (18 decimals)
-      : ethers.parseUnits('1000', 18); // 1000 QR tokens
-    
     // Handle World users differently - use World Chain for WLD airdrop
-    if (isWorldUser) {
+    if (claim_source === 'world') {
       console.log(`Preparing World ID claim: 1 WLD to ${address}`);
       
       try {
@@ -1258,6 +1142,9 @@
           }, { status: 500 });
         }
         
+        // World users get fixed 1 WLD token (no dynamic amount calculation)
+        const worldAirdropAmount = ethers.parseUnits('1', 18); // 1 WLD (18 decimals)
+        
         // Create WLD token contract instance on World Chain
         const wldTokenContract = new ethers.Contract(
           WLD_TOKEN_ADDRESS,
@@ -1276,7 +1163,7 @@
         const wldBalance = await wldTokenContract.balanceOf(worldAdminWallet.address);
         console.log(`Admin WLD balance: ${ethers.formatUnits(wldBalance, 18)}`);
         
-        if (wldBalance < airdropAmount) {
+        if (wldBalance < worldAirdropAmount) {
           console.error('Admin wallet has insufficient WLD for airdrop');
           return NextResponse.json({ 
             success: false, 
@@ -1288,11 +1175,11 @@
         const allowance = await wldTokenContract.allowance(worldAdminWallet.address, worldContractAddresses.AIRDROP_CONTRACT_ADDRESS);
         console.log(`Current WLD allowance: ${ethers.formatUnits(allowance, 18)}`);
         
-        if (allowance < airdropAmount) {
+        if (allowance < worldAirdropAmount) {
           console.log('Approving WLD for transfer...');
           const approveTx = await wldTokenContract.approve(
             worldContractAddresses.AIRDROP_CONTRACT_ADDRESS,
-            airdropAmount
+            worldAirdropAmount
           );
           console.log(`WLD approval tx: ${approveTx.hash}`);
           await approveTx.wait();
@@ -1306,7 +1193,7 @@
             console.log(`Airdrop attempt ${attempt + 1}...`);
             return await worldAirdropContract.airdrop(
               [address],
-              [airdropAmount],
+              [worldAirdropAmount],
               WLD_TOKEN_ADDRESS,
               {
                 gasLimit: 200000n
@@ -1387,10 +1274,7 @@
       }
     }
     
-    // Non-World users continue with regular contract-based airdrop
-    console.log(`Preparing airdrop of 1,000 QR tokens to ${address}`);
-=======
-    // Define airdrop amount based on claim source and user score
+    // Define airdrop amount based on claim source and user score (for non-World users)
     let claimAmount: string;
     let neynarScore: number | undefined;
     let spamLabel: boolean | null = null;
@@ -1460,8 +1344,96 @@
     
     const airdropAmount = ethers.parseUnits(claimAmount, 18);
     console.log(`Preparing airdrop of ${claimAmount} QR tokens to ${address}`);
->>>>>>> f840df24
-    
+    
+    // Continue with regular QR token airdrop for non-World users
+    // Initialize ethers provider and get wallet from pool
+    const provider = new ethers.JsonRpcProvider(RPC_URL);
+    walletPool = getWalletPool(provider);
+    
+    let adminWallet: ethers.Wallet;
+    let DYNAMIC_AIRDROP_CONTRACT: string;
+    
+    // Determine the purpose based on claim source
+    let walletPurpose: 'link-web' | 'mobile-link-visit' | 'link-miniapp';
+    if (claim_source === 'mobile') {
+      walletPurpose = 'mobile-link-visit';
+    } else if (claim_source === 'web') {
+      walletPurpose = 'link-web';
+    } else {
+      walletPurpose = 'link-miniapp';
+    }
+    
+    // Check if we should use direct wallet (pool disabled for this purpose)
+    const directWallet = walletPool.getDirectWallet(walletPurpose);
+    
+    if (directWallet) {
+      // Use direct wallet without pool logic
+      console.log(`Using direct wallet ${directWallet.wallet.address} (pool disabled for ${walletPurpose})`);
+      adminWallet = directWallet.wallet;
+      DYNAMIC_AIRDROP_CONTRACT = directWallet.airdropContract;
+    } else {
+      // Use wallet pool
+      try {
+        walletConfig = await walletPool.getAvailableWallet(walletPurpose);
+        console.log(`Using wallet ${walletConfig.wallet.address} with contract ${walletConfig.airdropContract} for ${claim_source}`);
+        adminWallet = walletConfig.wallet;
+        DYNAMIC_AIRDROP_CONTRACT = walletConfig.airdropContract;
+      } catch (poolError) {
+        const errorMessage = 'All wallets are currently busy. Please try again in a moment.';
+        console.error('Failed to get wallet from pool:', poolError);
+        
+        await logFailedTransaction({
+          fid: effectiveFid,
+          eth_address: address,
+          auction_id,
+          username: effectiveUsername,
+          user_id: effectiveUserId,
+          winning_url: winningUrl,
+          error_message: errorMessage,
+          error_code: 'WALLET_POOL_BUSY',
+          request_data: requestData as Record<string, unknown>,
+          network_status: 'pool_busy',
+          client_ip: clientIP
+        });
+        
+        return NextResponse.json({ 
+          success: false, 
+          error: errorMessage
+        }, { status: 503 });
+      }
+    }
+    
+    try {
+      // Check wallet balance before proceeding
+      const balance = await provider.getBalance(adminWallet.address);
+      console.log(`Wallet ${adminWallet.address} balance: ${ethers.formatEther(balance)} ETH`);
+      
+      if (balance < ethers.parseEther("0.001")) {
+        const errorMessage = 'Admin wallet has insufficient ETH for gas. Please contact support.';
+        console.error(`Wallet ${adminWallet.address} has insufficient ETH for gas`);
+        
+        // Log insufficient funds error
+        await logFailedTransaction({
+          fid: effectiveFid,
+          eth_address: address,
+          auction_id,
+          username: effectiveUsername,
+          user_id: effectiveUserId,
+          winning_url: winningUrl,
+          error_message: errorMessage,
+          error_code: 'INSUFFICIENT_GAS',
+          request_data: requestData as Record<string, unknown>,
+          gas_price: ethers.formatEther(balance),
+          network_status: 'low_funds',
+          client_ip: clientIP
+        });
+        
+        return NextResponse.json({ 
+          success: false, 
+          error: errorMessage
+        }, { status: 500 });
+      }
+      
       // Create contract instances using the dynamic contract from wallet pool
       const airdropContract = new ethers.Contract(
         DYNAMIC_AIRDROP_CONTRACT,
@@ -1541,7 +1513,7 @@
             if (errorMessage.includes('timeout') && txHash) {
               console.log('Approval timed out, checking if it actually succeeded on-chain...');
               try {
-                const currentAllowance = await qrTokenContract.allowance(adminWallet.address, getContractAddresses(claim_source).AIRDROP_CONTRACT_ADDRESS);
+                const currentAllowance = await qrTokenContract.allowance(adminWallet.address, DYNAMIC_AIRDROP_CONTRACT);
                 if (currentAllowance >= airdropAmount) {
                   console.log('Approval actually succeeded on-chain despite timeout, continuing...');
                   // Continue with the airdrop - don't return error
@@ -1804,7 +1776,7 @@
                   auto_banned: true,
                   total_claims_attempted: duplicateTxs.length, // Only count the duplicate transactions for THIS auction
                   duplicate_transactions: duplicateTxs,
-                  total_tokens_received: duplicateTxs.length * 1000,
+                  total_tokens_received: duplicateTxs.length * parseInt(claimAmount),
                   ban_metadata: {
                     trigger: 'duplicate_blockchain_tx_detected',
                     auction_id: auction_id,
@@ -1889,9 +1861,6 @@
         }
       }
       
-      // REMOVED: Overly aggressive auto-ban check that was banning legitimate users
-      // Auto-ban only happens when we detect actual exploitation (duplicate blockchain transactions)
-      
       // NEW AUTO-BAN CHECK: Web users claiming with same username but different addresses FOR THE SAME AUCTION
       if (NON_FC_CLAIM_SOURCES.includes(claim_source || '') && effectiveUsername) {
         console.log(`🔍 Checking for multiple claims by username: ${effectiveUsername} for auction ${auction_id}`);
@@ -1933,7 +1902,7 @@
                   auto_banned: true,
                   total_claims_attempted: usernameClaimsData.length + 1,
                   duplicate_transactions: usernameClaimsData.map(c => c.tx_hash),
-                  total_tokens_received: usernameClaimsData.length * 1000, // Only count successful claims
+                  total_tokens_received: usernameClaimsData.length * parseInt(claimAmount), // Only count successful claims
                   ban_metadata: {
                     trigger: 'multiple_addresses_same_username_same_auction',
                     auction_id: auction_id,
