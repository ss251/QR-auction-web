/* eslint-disable @next/next/no-img-element */
/* eslint-disable @typescript-eslint/no-unused-vars */
"use client";
import { formatEther, formatUnits } from "viem";
import { Address } from "viem";
import { base } from "viem/chains";
import { getName } from "@coinbase/onchainkit/identity";
import { useEffect, useState, useMemo, useRef } from "react";
import { RandomColorAvatar } from "./RandomAvatar";
import { SafeExternalLink } from "./SafeExternalLink";
import { ExternalLink } from "lucide-react";
import { formatURL } from "@/utils/helperFunctions";
import { formatQRAmount, formatUsdValue } from "@/utils/formatters";
import { useTokenPrice } from "@/hooks/useTokenPrice";
import { WarpcastLogo } from "@/components/WarpcastLogo";
import { getFarcasterUser } from "@/utils/farcaster";
import { useBaseColors } from "@/hooks/useBaseColors";
import useEthPrice from "@/hooks/useEthPrice";
import { getAuctionVersion } from "@/utils/auctionPriceData";
import { useWinnerData } from "@/hooks/useWinnerData";
import { frameSdk } from "@/lib/frame-sdk";


type AuctionType = {
  tokenId: bigint;
  winner: string;
  amount: bigint;
  url: string;
  openDialog: (url: string) => boolean;
  openBids: () => void;
  isFrame?: boolean;
};

export function WinDetailsView(winnerdata: AuctionType) {
  const isBaseColors = useBaseColors();
  const [ogImage, setOgImage] = useState<string | null>(null);
  const [nameInfo, setNameInfo] = useState<{ pfpUrl?: string; displayName: string; farcasterUsername?: string }>({
    displayName: `${winnerdata.winner.slice(0, 4)}...${winnerdata.winner.slice(-4)}`,
  });
  
  // Use the new TanStack Query hook to fetch and cache winner data
  const { 
    data: winnerDbData, 
    isLoading: isWinnerDataLoading, 
    isError: isWinnerDataError 
  } = useWinnerData(winnerdata.tokenId);
  
  // Determine auction version
  const auctionVersion = useMemo(() => getAuctionVersion(winnerdata.tokenId), [winnerdata.tokenId]);
  
  // Initialize isFrame from props or determine via useRef
  const isFrame = useRef(!!winnerdata.isFrame);

  const { priceUsd: qrPrice } = useTokenPrice();
  const { ethPrice } = useEthPrice();

  // Determine auction version
  const isV1Auction = auctionVersion === "v1";
  const isV2Auction = auctionVersion === "v2";
  const isV3Auction = auctionVersion === "v3";
  
  // Calculate token amount from blockchain data
  const tokenAmount = useMemo(() => {
    if (isV3Auction) {
      return Number(formatUnits(winnerdata.amount, 6)); // USDC has 6 decimals
    }
    return Number(formatEther(winnerdata.amount)); // ETH and QR have 18 decimals
  }, [winnerdata.amount, isV3Auction]);

  // Check if we're in Farcaster frame context if not passed in props
  useEffect(() => {
    if (winnerdata.isFrame !== undefined) {
      isFrame.current = winnerdata.isFrame;
      return;
    }
    
    async function checkFrameContext() {
      try {
        const context = await frameSdk.getContext();
        isFrame.current = !!context?.user;
        console.log("Frame context check in WinDetailsView:", isFrame.current ? "Running in frame" : "Not in frame");
      } catch (frameError) {
        console.log("Not in a Farcaster frame context:", frameError);
        isFrame.current = false;
      }
    }
    
    checkFrameContext();
  }, [winnerdata.isFrame]);

  // Handle URL opening, prioritizing Frame SDK when in frame environment
  const handleOpenUrl = async (url: string) => {
    // For frame environments, use the Frame SDK
    if (isFrame.current) {
      try {
        await frameSdk.redirectToUrl(url);
      } catch (error) {
        console.error("Error opening URL in frame:", error);
        // Fallback to regular navigation
        window.open(url, "_blank");
      }
      return;
    }
    
    // For non-frame environments, open directly without safety dialog
    window.open(url, "_blank");
  };

  useEffect(() => {
    const fetchData = async () => {
      const name = await getName({
        address: winnerdata.winner as Address,
        chain: base,
      });

      // Fetch Farcaster data
      const farcasterUser = await getFarcasterUser(winnerdata.winner);
      
      // Quick temp fix - replace !217978 with softwarecurator
      const fixedName = name === "!217978" ? "softwarecurator" : name;
      const fixedUsername = farcasterUser?.username === "!217978" ? "softwarecurator" : farcasterUser?.username;
      
      setNameInfo({
        displayName: fixedName || `${winnerdata.winner.slice(0, 4)}...${winnerdata.winner.slice(-4)}`,
        pfpUrl: farcasterUser?.pfpUrl,
        farcasterUsername: fixedUsername
      });
    };
    fetchData();
    // eslint-disable-next-line react-hooks/exhaustive-deps
  }, [winnerdata.tokenId]);

  useEffect(() => {
    async function fetchOgImage() {
      try {
        // Map of auction IDs to custom image URLs
        const auctionImageOverrides: Record<string, string> = {
          "1": "https://i.imgur.com/aZfUcoo.png",
          "4": "https://i.imgur.com/DkzUJvK.png",
          "5": "https://i.imgur.com/3KoEvNG.png",
          "7": "https://i.imgur.com/fzojQUs.png",
          "9": "https://i.imgur.com/Ryd5FD6.png",
          "13": "https://i.imgur.com/RcjPf8D.png",
          "14": "https://i.imgur.com/4KcwIzj.png",
          "15": "https://i.imgur.com/jyo2f0H.jpeg",
          "20": "https://i.imgur.com/8qNqYIV.png",
          "22": "https://i.imgur.com/21yjB2x.png",
          "23": "https://i.imgur.com/5gCWL3S.png",
          "24": "https://i.imgur.com/Q5UspzS.png",
          "25": "https://i.imgur.com/no5pC8v.png",
          "27": "https://i.postimg.cc/2SgbbqFr/qr-27-winner.png",
          "29": "https://i.postimg.cc/zDg3CxBW/elon5050.png",
          "30": "https://i.postimg.cc/tRkFGkKL/Group-424.png",
          "32": "https://i.postimg.cc/tRkFGkKL/Group-424.png",
          "33": "https://i.postimg.cc/mhWtNxTw/34winner.png",
          "34": "https://i.postimg.cc/wBfV58jL/35winner.png",
          "37": "https://i.postimg.cc/RZfJ9hsX/winner37.jpg",
          "39": "https://i.postimg.cc/rpxzhzbX/winner39.png",
          "42": "https://i.postimg.cc/bwGJ6JKy/42winner.jpg",
          "43": "https://i.postimg.cc/wTDHNwnp/43winner.jpg",
          "45": "https://i.postimg.cc/DzRKLWrW/45winner.jpg",
          "46": "https://media0.giphy.com/media/v1.Y2lkPTc5MGI3NjExcWNvYms5bXdremd6MjF4aTR0ZW4zYjB0NmlobWk1dzk1aGRlb3VzYSZlcD12MV9pbnRlcm5hbF9naWZfYnlfaWQmY3Q9Zw/RFEiTqRUBaKHLpO8Lv/giphy.gif",
          "47": "https://i.postimg.cc/RFDdTkkr/47winner.jpg",
          "48": "https://i.postimg.cc/zBwNND8N/48winner.jpg",
          "55": "https://i.postimg.cc/NfXMQDtR/55winner.jpg",
          "56": "https://i.postimg.cc/NfXMQDtR/55winner.jpg",
          "57": "https://i.postimg.cc/GhFSqpM7/57winner.jpg",
          "59": "https://media4.giphy.com/media/v1.Y2lkPTc5MGI3NjExYW1rY216bmtidnAwcDgzcHYwdTNmYTB2dDhnM3BxbW43cDZ5bmV3MiZlcD12MV9pbnRlcm5hbF9naWZfYnlfaWQmY3Q9Zw/ZmCWjB3utyyAN61pAj/giphy.gif",
          "60": "https://i.ibb.co/JWWcQyJ4/60winner.jpg",
          "63": "https://i.postimg.cc/KzBYyrMy/63winner.jpg",
          "64": "https://i.postimg.cc/kMyLJhFj/64winner.jpg",
          "65": "https://i.postimg.cc/wTDHNwnp/43winner.jpg",
          "67": "https://i.postimg.cc/3Jmz8MzD/67winner.jpg",
<<<<<<< HEAD
          "69": "https://i.postimg.cc/YjKJy1Ry/69winner.png"
=======
          "69": "https://i.postimg.cc/02dgY6j9/69winner.jpg",
          "70": "https://i.postimg.cc/0Nh72ypw/70winner.jpg",
          "71": "https://i.postimg.cc/KYY81XWF/71winner.jpg"
>>>>>>> 42de1923
        };

        // Check if we have a custom image override for this auction
        const tokenIdStr = winnerdata.tokenId.toString();
        if (auctionImageOverrides[tokenIdStr]) {
          setOgImage(auctionImageOverrides[tokenIdStr]);
          return;
        }
        
        const res = await fetch(`/api/og?url=${winnerdata.url}`);
        const data = await res.json();
        console.log(data);
        if (data.error) {
          setOgImage(
            `${String(process.env.NEXT_PUBLIC_HOST_URL)}/opgIMage.png`
          );
        } else {
          if (data.image !== "") {
            setOgImage(data.image);
          } else {
            setOgImage(
              `${String(process.env.NEXT_PUBLIC_HOST_URL)}/opgIMage.png`
            );
          }
        }
      } catch (err) {
      } finally {
      }
    }
    fetchOgImage();
  }, [winnerdata.url, winnerdata.tokenId]);

  // Helper function to format bid amount based on auction type
  const formatBidAmount = () => {
    if (isV3Auction) {
      // For V3, show USDC format
      return `$${tokenAmount.toFixed(2)}`;
    } else if (isV1Auction) {
      return `${formatQRAmount(tokenAmount)} ETH`;
    } else {
      return `${formatQRAmount(tokenAmount)} $QR`;
    }
  };

  // Helper function to format value in USD
  const formatUsdValueDisplay = (): string => {
    // Don't show USD value for V3 auctions since amount is already in USD
    if (isV3Auction) {
      return '';
    }
    
    // If we're still loading data, don't show anything yet
    if (isWinnerDataLoading) {
      return '';
    }
    
    // If we have database value, use it
    if (winnerDbData?.usd_value) {
      return `($${winnerDbData.usd_value.toLocaleString('en-US', { minimumFractionDigits: 2, maximumFractionDigits: 2 })})`;
    } 
    
    // If we tried to load but there's no data, fall back to current prices
    if (isV1Auction && ethPrice?.ethereum?.usd) {
      const currentUsdValue = tokenAmount * ethPrice.ethereum.usd;
      return `($${currentUsdValue.toLocaleString('en-US', { minimumFractionDigits: 2, maximumFractionDigits: 2 })})`;
    } else if (isV2Auction && qrPrice) {
      const currentUsdValue = tokenAmount * qrPrice;
      return `(${formatUsdValue(currentUsdValue)})`;
    }
    
    return '';
  };

  return (
    <>
      <div className="flex flex-row justify-between items-start gap-1">
        <div className="">
          <div className="flex flex-row gap-2">
            <div className={`${isBaseColors ? "text-foreground" : "text-gray-600 dark:text-[#696969]"}`}>Winning bid</div>
            <button
              onClick={winnerdata.openBids}
              className={`${isBaseColors ? "text-foreground underline" : "text-gray-600 dark:text-[#696969] underline"} text-left`}
            >
              see bids
            </button>
          </div>
          <div className="inline-flex flex-row justify-center items-center gap-1">
            <div className="text-xl font-bold">
              {formatBidAmount()}
              {!isV3Auction && (
                <span className="ml-1">{formatUsdValueDisplay()}</span>
              )}
            </div>
          </div>
        </div>
        
        <div className="flex flex-col items-end" style={{ minWidth: '160px', maxWidth: '200px' }}>
          <div className={`${isBaseColors ? "text-foreground" : "text-gray-600 dark:text-[#696969]"} w-full text-right mb-1`}>Won by</div>
          <div className="flex justify-end items-center w-full">
            {nameInfo.pfpUrl ? (
              <img 
                src={nameInfo.pfpUrl} 
                alt="Profile" 
                className="w-6 h-6 rounded-full object-cover mr-1 flex-shrink-0"
              />
            ) : (
              <div className="mr-2 flex-shrink-0">
                <RandomColorAvatar />
              </div>
            )}
            
            {nameInfo.farcasterUsername ? (
              <div className="flex items-center overflow-hidden">
                <div className="text-right whitespace-nowrap text-ellipsis overflow-hidden max-w-[170px]">
                  @{nameInfo.farcasterUsername}
                </div>
                <WarpcastLogo 
                  size="md" 
                  username={nameInfo.farcasterUsername} 
                  className="ml-1 flex-shrink-0"
                />
              </div>
            ) : (
              <span className="truncate max-w-[170px] text-right">
                {nameInfo.displayName}
              </span>
            )}
          </div>
        </div>
      </div>

      {winnerdata.url !== "" && winnerdata.url !== "0x" && (
        <div className={`${isBaseColors ? "bg-background" : "bg-green-50 border border-green-100"} flex flex-col mt-6 p-3 rounded-md h-full md:h-[236px]`}>
          <div className="inline-flex flex-row justify-between items-center w-full">
            <div className="text-sm w-full overflow-hidden">
              <span className={`${isBaseColors ? "text-foreground" : "text-gray-600 dark:text-[#696969]"}`}>Winner: </span>
              <button
                onClick={() => handleOpenUrl(winnerdata.url)}
                className={`${isBaseColors ? "text-foreground" : "text-gray-700 hover:text-gray-900"} transition-colors inline-flex items-center max-w-[calc(100%-65px)]`}
              >
                <span className="truncate inline-block align-middle">
                  {formatURL(winnerdata.url, true, true, 280)}
                </span>
                <ExternalLink className="ml-1 h-3 w-3 flex-shrink-0" />
              </button>
            </div>
          </div>
          <div className={`${isBaseColors ? "bg-background" : "bg-white"} flex rounded-md h-full mt-1 w-full overflow-hidden aspect-[2/1]`}>
            {ogImage && (
              <img
                src={ogImage}
                alt="Open Graph"
                className="h-full w-full object-cover cursor-pointer" 
                onClick={() => handleOpenUrl(winnerdata.url)}
              />
            )}
          </div>
        </div>
      )}
    </>
  );
}<|MERGE_RESOLUTION|>--- conflicted
+++ resolved
@@ -171,13 +171,9 @@
           "64": "https://i.postimg.cc/kMyLJhFj/64winner.jpg",
           "65": "https://i.postimg.cc/wTDHNwnp/43winner.jpg",
           "67": "https://i.postimg.cc/3Jmz8MzD/67winner.jpg",
-<<<<<<< HEAD
-          "69": "https://i.postimg.cc/YjKJy1Ry/69winner.png"
-=======
           "69": "https://i.postimg.cc/02dgY6j9/69winner.jpg",
           "70": "https://i.postimg.cc/0Nh72ypw/70winner.jpg",
           "71": "https://i.postimg.cc/KYY81XWF/71winner.jpg"
->>>>>>> 42de1923
         };
 
         // Check if we have a custom image override for this auction
